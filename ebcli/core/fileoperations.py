# Copyright 2014 Amazon.com, Inc. or its affiliates. All Rights Reserved.
#
# Licensed under the Apache License, Version 2.0 (the "License"). You
# may not use this file except in compliance with the License. A copy of
# the License is located at
#
# http://aws.amazon.com/apache2.0/
#
# or in the "license" file accompanying this file. This file is
# distributed on an "AS IS" BASIS, WITHOUT WARRANTIES OR CONDITIONS OF
# ANY KIND, either express or implied. See the License for the specific
# language governing permissions and limitations under the License.

import os
import shutil
import zipfile
import sys
import glob
import stat
import codecs

from yaml import load, dump, safe_dump
from yaml.parser import ParserError
from yaml.scanner import ScannerError
try:
    import configparser
except ImportError:
    import ConfigParser as configparser

from botocore.compat import six
from six import StringIO
from cement.utils.misc import minimal_logger

from ..core import io
from ..objects.exceptions import NotInitializedError, InvalidSyntaxError, \
    NotFoundError

LOG = minimal_logger(__name__)


def get_aws_home():
    sep = os.path.sep
    p = '~' + sep + '.aws' + sep
    return os.path.expanduser(p)


def get_ssh_folder():
    sep = os.path.sep
    p = '~' + sep + '.ssh' + sep
    p = os.path.expanduser(p)
    if not os.path.exists(p):
        os.makedirs(p)
    return p


beanstalk_directory = '.elasticbeanstalk' + os.path.sep
global_config_file = beanstalk_directory + 'config.global.yml'
local_config_file = beanstalk_directory + 'config.yml'
aws_config_folder = get_aws_home()
aws_config_location = aws_config_folder + 'config'
aws_access_key = 'aws_access_key_id'
aws_secret_key = 'aws_secret_access_key'
region_key = 'region'
default_section = 'default'
ebcli_section = 'profile eb-cli'
app_version_folder = beanstalk_directory + 'app_versions'
logs_folder = beanstalk_directory + 'logs' + os.path.sep


def _get_option(config, section, key, default):
    try:
        return config.get(section, key)
    except (configparser.NoSectionError, configparser.NoOptionError):
        return default


def is_git_directory_present():
    return os.path.isdir('.git')


def clean_up():
    # remove dir
    cwd = os.getcwd()
    try:
        _traverse_to_project_root()
        if os.path.isdir(beanstalk_directory):
            shutil.rmtree(beanstalk_directory)
    finally:
        os.chdir(cwd)


def _set_not_none(config, section, option, value):
    if value:
        config.set(section, option, value)


def get_war_file_location():
    cwd = os.getcwd()
    try:
        _traverse_to_project_root()
        lst = glob.glob('build/libs/*.war')
        try:
            return os.path.join(os.getcwd(), lst[0])
        except IndexError:
            raise NotFoundError('Can not find .war artifact in build' +
                                os.path.sep + 'libs' + os.path.sep)
    finally:
        os.chdir(cwd)


def old_eb_config_present():
    return os.path.isfile(beanstalk_directory + 'config')


def config_file_present():
    return os.path.isfile(local_config_file)


def get_values_from_old_eb():
    old_config_file = beanstalk_directory + 'config'
    config = configparser.ConfigParser()
    config.read(old_config_file)

    app_name = _get_option(config, 'global', 'ApplicationName', None)
    cred_file = _get_option(config, 'global', 'AwsCredentialFile', None)
    default_env = _get_option(config, 'global', 'EnvironmentName', None)
    solution_stack_name = _get_option(config, 'global', 'SolutionStack', None)
    region = _get_option(config, 'global', 'Region', None)

    access_id, secret_key = read_old_credentials(cred_file)
    return {'app_name': app_name,
            'access_id': access_id,
            'secret_key': secret_key,
            'default_env': default_env,
            'platform': solution_stack_name,
            'region': region,
            }


def read_old_credentials(file_location):
    if file_location is None:
        return None, None
    config_str = '[default]\n' + open(file_location, 'r').read()
    config_fp = StringIO(config_str)

    config = configparser.ConfigParser()
    config.readfp(config_fp)

    access_id = _get_option(config, 'default', 'AWSAccessKeyId', None)
    secret_key = _get_option(config, 'default', 'AWSSecretKey', None)
    return access_id, secret_key


def save_to_aws_config(access_key, secret_key):
    config = configparser.ConfigParser()
    if not os.path.isdir(aws_config_folder):
        os.makedirs(aws_config_folder)

    config.read(aws_config_location)

    if ebcli_section not in config.sections():
        config.add_section(ebcli_section)

    _set_not_none(config, ebcli_section, aws_access_key, access_key)
    _set_not_none(config, ebcli_section, aws_secret_key, secret_key)

    with open(aws_config_location, 'w') as f:
        config.write(f)

    set_user_only_permissions(aws_config_location)


_marker = object()


def set_user_only_permissions(location):
    """
    Sets permissions so that only a user can read/write (chmod 400).
    Can be a folder or a file.
    :param location: Full location of either a folder or a location
    """
    if os.path.isdir(location):

        for root, dirs, files in os.walk(location):
            for d in dirs:
                pass
                _set_user_only_permissions_file(os.path.join(root, d), ex=True)
            for f in files:
                _set_user_only_permissions_file(os.path.join(root, f))

    else:
        _set_user_only_permissions_file(location)


def _set_user_only_permissions_file(location, ex=False):
    """
    :param ex: Boolean: add executable permission
    """
    permission = stat.S_IRUSR | stat.S_IWUSR
    if ex:
        permission |= stat.S_IXUSR
    os.chmod(location, permission)


def get_current_directory_name():
    dirname, filename = os.path.split(os.getcwd())
    if sys.version_info[0] < 3:
        filename = filename.decode('utf8')

    return filename


def get_application_name(default=_marker):
    result = get_config_setting('global', 'application_name')
    if result is not None:
        return result

    # get_config_setting should throw error if directory is not set up
    LOG.debug('Directory found, but no config or app name exists')
    if default is _marker:
        raise NotInitializedError
    return default


def get_default_region():
    return get_config_setting('global', 'default_region')


def get_default_solution_stack():
    return get_config_setting('global', 'default_platform')


def get_default_keyname():
    return get_config_setting('global', 'default_ec2_keyname')


def get_default_profile():
    try:
        return get_config_setting('global', 'profile')
    except NotInitializedError:
        return None


def touch_config_folder():
    if not os.path.isdir(beanstalk_directory):
        os.makedirs(beanstalk_directory)


def create_config_file(app_name, region, solution_stack):
    """
        We want to make sure we do not override the file if it already exists,
         but we do want to fill in all missing pieces
    :param app_name: name of the application
    :return: VOID: no return value
    """
    LOG.debug('Creating config file at ' + os.getcwd())

    if not os.path.isdir(beanstalk_directory):
        os.makedirs(beanstalk_directory)

    # add to global without writing over any settings if they exist
    write_config_setting('global', 'application_name', app_name)
    write_config_setting('global', 'default_region', region)
    write_config_setting('global', 'default_platform', solution_stack)


def _traverse_to_project_root():
    cwd = os.getcwd()
    if not os.path.isdir(beanstalk_directory):
        LOG.debug('beanstalk directory not found in ' + cwd +
                  '  -Going up a level')
        os.chdir(os.path.pardir)  # Go up one directory

        if cwd == os.getcwd():  # We can't move any further
            LOG.debug('Still at the same directory ' + cwd)
            raise NotInitializedError('EB is not yet initialized')

        _traverse_to_project_root()

    else:
        LOG.debug('Project root found at: ' + cwd)


def get_zip_location(file_name):
    cwd = os.getcwd()
    try:
        _traverse_to_project_root()
        if not os.path.isdir(app_version_folder):
            # create it
            os.makedirs(app_version_folder)

        return os.path.abspath(app_version_folder) + os.path.sep + file_name

    finally:
        os.chdir(cwd)


def get_logs_location(folder_name):
    cwd = os.getcwd()
    try:
        _traverse_to_project_root()
        if not os.path.isdir(logs_folder):
            # create it
            os.makedirs(logs_folder)

        return os.path.abspath(os.path.join(logs_folder, folder_name))

    finally:
        os.chdir(cwd)


def program_is_installed(program):
    return False if os_which(program) is None else True


def os_which(program):
    path = os.getenv('PATH')
    for p in path.split(os.path.pathsep):
        p = os.path.join(p, program)
        if os.path.exists(p) and os.access(p, os.X_OK):
            return p


def delete_file(location):
    if os.path.exists(location):
        os.remove(location)


def delete_directory(location):
    if os.path.isdir(location):
        shutil.rmtree(location)


def delete_app_versions():
    cwd = os.getcwd()
    try:
        _traverse_to_project_root()
        delete_directory(app_version_folder)
    finally:
        os.chdir(cwd)


def zip_up_folder(directory, location):
    cwd = os.getcwd()
    try:
        os.chdir(directory)
        io.log_info('Zipping up folder at location: ' + str(os.getcwd()))
        zipf = zipfile.ZipFile(location, 'w', zipfile.ZIP_DEFLATED)
        _zipdir('./', zipf)
        zipf.close()
        LOG.debug('File size: ' + str(os.path.getsize(location)))
    finally:
        os.chdir(cwd)


def zip_up_project(location):
    cwd = os.getcwd()

    try:
        _traverse_to_project_root()

        zip_up_folder('./', location)

    finally:
        os.chdir(cwd)


def _zipdir(path, zipf):
    zipped_roots = []
    for root, dirs, files in os.walk(path):
        if '.elasticbeanstalk' in root:
            io.log_info('  -skipping: ' + str(root))
            continue
        for f in files:
<<<<<<< HEAD
            cur_file = os.path.join(root, f)
            if cur_file.endswith('~'):
                # Ignore editor backup files (like file.txt~)
                io.log_info('  -skipping: ' + str(cur_file))
            else:
                io.log_info('  +adding: ' + str(cur_file))
                zipf.write(cur_file)
=======
            # Windows requires us to index the folders.
            if root not in zipped_roots:
                zipf.write(root)
                zipped_roots.append(root)
            file = os.path.join(root, f)
            io.log_info('  +adding: ' + str(file))
            zipf.write(file)
>>>>>>> 1f9b49d7


def unzip_folder(file_location, directory):
    if not os.path.isdir(directory):
        os.makedirs(directory)

    zip = zipfile.ZipFile(file_location, 'r')
    for cur_file in zip.namelist():
        if not cur_file.endswith('/'):
            root, name = os.path.split(cur_file)
            path = os.path.normpath(os.path.join(directory, root))
            if not os.path.isdir(path):
                os.makedirs(path)
            open(os.path.join(path, name), 'wb').write(zip.read(cur_file))


def save_to_file(data, location, filename):
    if not os.path.isdir(location):
        os.makedirs(location)

    file_location = os.path.join(location, filename)
    data_file = open(file_location, 'wb')
    data_file.write(data)

    data_file.close()
    return file_location


def delete_env_file(env_name):
    cwd = os.getcwd()
    file_name = beanstalk_directory + env_name

    try:
        _traverse_to_project_root()
        for file_ext in ['.ebe.yml', '.env.yml']:
            path = file_name + file_ext
            delete_file(path)
    finally:
        os.chdir(cwd)


def get_editor():
    editor = get_config_setting('global', 'editor')
    if not editor:
        editor = os.getenv('EDITOR')
    if not editor:
        platform = sys.platform
        windows = platform.startswith('win')
        if windows:
            editor = None
        else:
            editor = 'nano'

    return editor


def save_env_file(env):
    cwd = os.getcwd()
    env_name = env['EnvironmentName']
    # ..yml extension helps editors enable syntax highlighting
    file_name = env_name + '.env.yml'

    file_name = beanstalk_directory + file_name
    try:
        _traverse_to_project_root()

        file_name = os.path.abspath(file_name)

        with codecs.open(file_name, 'w', encoding='utf8') as f:
            f.write(safe_dump(env, default_flow_style=False,
                              line_break=os.linesep))

    finally:
        os.chdir(cwd)

    return file_name


def get_environment_from_file(env_name):
    cwd = os.getcwd()
    file_name = beanstalk_directory + env_name

    try:
        _traverse_to_project_root()
        file_ext = '.env.yml'
        path = file_name + file_ext
        if os.path.exists(path):
            with codecs.open(path, 'r', encoding='utf8') as f:
                env = load(f)
    except (ScannerError, ParserError):
        raise InvalidSyntaxError('The environment file contains '
                                 'invalid syntax.')

    finally:
        os.chdir(cwd)

    return env


def write_config_setting(section, key_name, value):
    cwd = os.getcwd()  # save working directory
    try:
        _traverse_to_project_root()

        config = _get_yaml_dict(local_config_file)
        if not config:
            config = {}
        config.setdefault(section, {})[key_name] = value

        with codecs.open(local_config_file, 'w', encoding='utf8') as f:
            f.write(safe_dump(config, default_flow_style=False,
                              line_break=os.linesep))

    finally:
        os.chdir(cwd)  # go back to working directory


def get_config_setting(section, key_name):
    # get setting from global if it exists
    cwd = os.getcwd()  # save working directory
    try:
        _traverse_to_project_root()

        config_global = _get_yaml_dict(global_config_file)
        config_local = _get_yaml_dict(local_config_file)

        # Grab value, local gets priority
        try:
            value = config_global[section][key_name]
        except KeyError:
            value = None

        try:
            if config_local:
                value = config_local[section][key_name]
        except KeyError:
            pass  # Revert to global value

    finally:
        os.chdir(cwd)  # move back to working directory
    return value


def _get_yaml_dict(filename):
    try:
        with codecs.open(filename, 'r', encoding='utf8') as f:
            return load(f)
    except IOError:
        return {}


def file_exists(full_path):
    return os.path.isfile(full_path)


def eb_file_exists(location):
    cwd = os.getcwd()
    try:
        _traverse_to_project_root()
        path = beanstalk_directory + location
        return os.path.isfile(path)
    finally:
        os.chdir(cwd)


def make_eb_dir(location):
    cwd = os.getcwd()
    try:
        _traverse_to_project_root()
        path = beanstalk_directory + location
        if not os.path.isdir(path):
            os.makedirs(path)
    finally:
        os.chdir(cwd)


def write_to_eb_file(location, data):
    cwd = os.getcwd()
    try:
        _traverse_to_project_root()
        path = beanstalk_directory + location
        write_to_file(path, data)
    finally:
        os.chdir(cwd)


def read_from_eb_file(location):
    cwd = os.getcwd()
    try:
        _traverse_to_project_root()
        path = beanstalk_directory + location
        read_from_file(path)
    finally:
        os.chdir(cwd)


def write_to_file(location, data):
    with codecs.open(location, 'w', encoding='utf8') as f:
        f.write(data)


def read_from_file(location):
    with codecs.open(location, 'r', encoding='utf8') as f:
        return f.read()


def get_eb_file_full_location(location):
    cwd = os.getcwd()
    try:
        _traverse_to_project_root()
        path = beanstalk_directory + location
        full_path = os.path.abspath(path)
        return full_path
    finally:
        os.chdir(cwd)<|MERGE_RESOLUTION|>--- conflicted
+++ resolved
@@ -372,7 +372,10 @@
             io.log_info('  -skipping: ' + str(root))
             continue
         for f in files:
-<<<<<<< HEAD
+            # Windows requires us to index the folders.
+            if root not in zipped_roots:
+                zipf.write(root)
+                zipped_roots.append(root)
             cur_file = os.path.join(root, f)
             if cur_file.endswith('~'):
                 # Ignore editor backup files (like file.txt~)
@@ -380,15 +383,6 @@
             else:
                 io.log_info('  +adding: ' + str(cur_file))
                 zipf.write(cur_file)
-=======
-            # Windows requires us to index the folders.
-            if root not in zipped_roots:
-                zipf.write(root)
-                zipped_roots.append(root)
-            file = os.path.join(root, f)
-            io.log_info('  +adding: ' + str(file))
-            zipf.write(file)
->>>>>>> 1f9b49d7
 
 
 def unzip_folder(file_location, directory):
