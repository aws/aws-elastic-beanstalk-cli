--- conflicted
+++ resolved
@@ -153,27 +153,7 @@
         return stdout.rstrip()
 
     def is_setup(self):
-<<<<<<< HEAD
         return fileoperations.is_git_directory_present()
-=======
-        #   does the current directory have git set-up
-        # ToDo: We should instead check for a .git directory at the
-        ## same level as .elasticbeanstalk
-        # We want to enforce the same level for various reasons
-        # (i.e. git ignore) and a git command has potential to
-        # fail if in a detached HEAD state
-        stdout, stderr, exitcode = exec_cmd(['git status'], shell=True)
-
-        try:
-            self._handle_exitcode(exitcode, stderr)
-        except NoSourceControlError:
-            return False
-        except CommandError:
-            # Default to False to be safe
-            return False
-
-        return True
->>>>>>> 05a89438
 
     def set_up_ignore_file(self):
         # if not os.path.exists('.gitignore')
