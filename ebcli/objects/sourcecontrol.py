--- conflicted
+++ resolved
@@ -148,13 +148,8 @@
         stdout, stderr, exitcode = \
             self._run_cmd(['git', 'describe', '--always', '--abbrev=4'])
 
-<<<<<<< HEAD
-        version_label = 'app-{}-{:%y%m%d_%H%M%S}'.format(stdout, datetime.datetime.now())
+        version_label = 'app-{}-{:%y%m%d_%H%M%S%f}'.format(stdout, datetime.datetime.now())
         return version_label.replace('.', '_').replace('/', '_')
-=======
-        version_label = 'app-{}-{:%y%m%d_%H%M%S%f}'.format(stdout, datetime.datetime.now())
-        return version_label.replace('.', '_')
->>>>>>> 4c2fe060
 
     def untracked_changes_exist(self):
         try:
