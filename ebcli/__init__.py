#!/usr/bin/env python
#  Copyright 2012-2013 Amazon.com, Inc. or its affiliates. All Rights Reserved.
#
# Licensed under the Apache License, Version 2.0 (the "License"). You
# may not use this file except in compliance with the License. A copy of
# the License is located at
#
#     http://aws.amazon.com/apache2.0/
#
# or in the "license" file accompanying this file. This file is
# distributed on an "AS IS" BASIS, WITHOUT WARRANTIES OR CONDITIONS OF
# ANY KIND, either express or implied. See the License for the specific
# language governing permissions and limitations under the License.
<<<<<<< HEAD
__version__ = '3.20.10'
=======
__version__ = '3.21.0'
>>>>>>> b8eb8ecf
<|MERGE_RESOLUTION|>--- conflicted
+++ resolved
@@ -11,8 +11,4 @@
 # distributed on an "AS IS" BASIS, WITHOUT WARRANTIES OR CONDITIONS OF
 # ANY KIND, either express or implied. See the License for the specific
 # language governing permissions and limitations under the License.
-<<<<<<< HEAD
-__version__ = '3.20.10'
-=======
-__version__ = '3.21.0'
->>>>>>> b8eb8ecf
+__version__ = '3.21.0'