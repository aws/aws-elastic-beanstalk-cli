# Copyright 2014 Amazon.com, Inc. or its affiliates. All Rights Reserved.
#
# Licensed under the Apache License, Version 2.0 (the "License"). You
# may not use this file except in compliance with the License. A copy of
# the License is located at
#
# http://aws.amazon.com/apache2.0/
#
# or in the "license" file accompanying this file. This file is
# distributed on an "AS IS" BASIS, WITHOUT WARRANTIES OR CONDITIONS OF
# ANY KIND, either express or implied. See the License for the specific
# language governing permissions and limitations under the License.
import argparse
import os
import time
import yaml 
from ebcli.core import io, fileoperations, hooks
from ebcli.core.abstractcontroller import AbstractBaseController
<<<<<<< HEAD
from ebcli.lib import elasticbeanstalk, utils, iam 
=======
from ebcli.lib import elasticbeanstalk, utils, iam
>>>>>>> b8eb8ecf
from ebcli.objects.exceptions import (
    AlreadyExistsError,
    InvalidOptionsError,
    RetiredPlatformBranchError,
    NotFoundError,
)
from ebcli.objects.platform import PlatformVersion, PlatformBranch
from ebcli.objects.solutionstack import SolutionStack
from ebcli.objects.requests import CreateEnvironmentRequest
from ebcli.objects.tier import Tier
from ebcli.operations import (
    commonops,
    composeops,
    createops,
    envvarops,
    platformops,
    platform_branch_ops,
    saved_configs,
    solution_stack_ops,
    shared_lb_ops,
    spotops,
    statusops,
)
from ebcli.operations.tagops import tagops
from ebcli.resources.strings import strings, prompts, flag_text, alerts
from ebcli.resources.statics import elb_names, platform_branch_lifecycle_states


class CreateController(AbstractBaseController):
    class Meta:
        label = 'create'
        usage = AbstractBaseController.Meta.usage.replace('{cmd}', label)
        description = strings['create.info']
        epilog = strings['create.epilog']
        arguments = [
            (['environment_name'], dict(
                action='store', nargs='?', default=None,
                help=flag_text['create.name'])),
            (['-m', '--modules'], dict(nargs='*', help=flag_text['create.modules'])),
            (['-g', '--env-group-suffix'], dict(help=flag_text['create.group'])),
            (['-c', '--cname'], dict(help=flag_text['create.cname'])),
            (['-t', '--tier'], dict(help=flag_text['create.tier'])),
            (['-i', '--instance_type'], dict(
                help=flag_text['create.itype'])),
            (['-p', '--platform'], dict(help=flag_text['create.platform'])),
            (['-s', '--single'], dict(
                action='store_true', help=flag_text['create.single'])),
            (['--sample'], dict(
                action='store_true', help=flag_text['create.sample'])),
            (['-d', '--branch_default'], dict(
                action='store_true', help=flag_text['create.default'])),
            (['-ip', '--instance_profile'], dict(
                help=flag_text['create.iprofile'])),
            (['-sr', '--service-role'], dict(
                help=flag_text['create.servicerole'])),
            (['--version'], dict(help=flag_text['create.version'])),
            (['-k', '--keyname'], dict(help=flag_text['create.keyname'])),
            (['--scale'], dict(type=int, help=flag_text['create.scale'])),
            (['-nh', '--nohang'], dict(
                action='store_true', help=flag_text['create.nohang'])),
            (['--timeout'], dict(type=int, help=flag_text['general.timeout'])),
            (['--tags'], dict(help=flag_text['create.tags'])),
            (['--envvars'], dict(help=flag_text['create.envvars'])),
            (['--cfg'], dict(help=flag_text['create.config'])),
            (['--source'], dict(help=flag_text['create.source'])),
            (['--elb-type'], dict(help=flag_text['create.elb_type'])),
            (['-ls', '--shared-lb'], dict(help=flag_text['create.shared_lb'])),
            (['-lp', '--shared-lb-port'], dict(help=flag_text['create.shared_lb_port'])),
            (['-es', '--enable-spot'], dict(action='store_true', help=flag_text['create.enable_spot'])),
            (['-sm', '--spot-max-price'], dict(help=flag_text['create.maxprice'])),
            (['-it', '--instance-types'], dict(help=flag_text['create.instance_types'])),
            (['-sb', '--on-demand-base-capacity'], dict(help=flag_text['create.on_demand_capacity'])),
            (['-sp', '--on-demand-above-base-capacity'], dict(help=flag_text['create.on_demand_above_base_percent'])),
            (['-im', '--min-instances'], dict(help=flag_text['create.min_instances'])),
            (['-ix', '--max-instances'], dict(help=flag_text['create.max_instances'])),
            (['-db', '--database'], dict(
                action="store_true", help=flag_text['create.database'])),

            # Hidden RDS commands
            (
                ['-db.user', '--database.username'],
                dict(
                    dest='db_user',
                    help=argparse.SUPPRESS
                )
            ),
            (['-db.pass', '--database.password'],
                dict(dest='db_pass', help=argparse.SUPPRESS)),
            (['-db.i', '--database.instance'],
                dict(dest='db_instance', help=argparse.SUPPRESS)),
            (['-db.version', '--database.version'],
                dict(dest='db_version', help=argparse.SUPPRESS)),
            (['-db.size', '--database.size'],
                dict(type=int, dest='db_size', help=argparse.SUPPRESS)),
            (['-db.engine', '--database.engine'],
                dict(dest='db_engine', help=argparse.SUPPRESS)),
            (['--vpc'], dict(action='store_true',
                             help=flag_text['create.vpc'])),
            (['--vpc.id'], dict(dest='vpc_id', help=argparse.SUPPRESS)),
            (['--vpc.ec2subnets'], dict(
                dest='vpc_ec2subnets', help=argparse.SUPPRESS)),
            (['--vpc.elbsubnets'], dict(
                dest='vpc_elbsubnets', help=argparse.SUPPRESS)),
            (['--vpc.elbpublic'], dict(
                action='store_true', dest='vpc_elbpublic',
                help=argparse.SUPPRESS)),
            (['--vpc.publicip'], dict(
                action='store_true', dest='vpc_publicip',
                help=argparse.SUPPRESS)),
            (['--vpc.securitygroups'], dict(
                dest='vpc_securitygroups', help=argparse.SUPPRESS)),
            (['--vpc.dbsubnets'], dict(
                dest='vpc_dbsubnets', help=argparse.SUPPRESS)),
            (['-pr', '--process'], dict(
                action='store_true', help=flag_text['create.process'])),
        ]

    def do_command(self):
        env_name = self.app.pargs.environment_name
        modules = self.app.pargs.modules
        if modules and len(modules) > 0:
            self.compose_multiple_apps()
            return
        group = self.app.pargs.env_group_suffix
        cname = self.app.pargs.cname
        tier = self.app.pargs.tier
        itype = self.app.pargs.instance_type
        platform = self.app.pargs.platform
        single = self.app.pargs.single
        iprofile = self.app.pargs.instance_profile
        service_role = self.app.pargs.service_role
        label = self.app.pargs.version
        branch_default = self.app.pargs.branch_default
        key_name = self.app.pargs.keyname
        sample = self.app.pargs.sample
        nohang = self.app.pargs.nohang
        tags = self.app.pargs.tags
        envvars = self.app.pargs.envvars
        scale = self.app.pargs.scale
        timeout = self.app.pargs.timeout
        cfg = self.app.pargs.cfg
        elb_type = self.app.pargs.elb_type
        shared_lb = self.app.pargs.shared_lb
        shared_lb_port = self.app.pargs.shared_lb_port
        source = self.app.pargs.source
        process = self.app.pargs.process
        enable_spot = self.app.pargs.enable_spot
        spot_max_price = self.app.pargs.spot_max_price
        instance_types = self.app.pargs.instance_types
        on_demand_base_capacity = self.app.pargs.on_demand_base_capacity
        on_demand_above_base_capacity = self.app.pargs.on_demand_above_base_capacity
        max_instances = self.app.pargs.max_instances
        min_instances = self.app.pargs.min_instances

        interactive = False if env_name else True

        provided_env_name = env_name

        if sample and label:
            raise InvalidOptionsError(strings['create.sampleandlabel'])

        if single and scale:
            raise InvalidOptionsError(strings['create.singleandsize'])

        if (max_instances or min_instances) and scale:
            raise InvalidOptionsError(strings['create.scaleandminmax'])

        if (max_instances or min_instances) and single:
            raise InvalidOptionsError(strings['create.singleandminmax'])

        if single and elb_type:
            raise InvalidOptionsError(strings['create.single_and_elb_type'])

        if single and shared_lb:
            raise InvalidOptionsError(alerts['create.can_not_use_options_together'].format("--single", "--shared-lb"))

        if (shared_lb or shared_lb_port) and elb_type != 'application':
            raise InvalidOptionsError(alerts['sharedlb.wrong_elb_type'])

        if shared_lb_port and not shared_lb:
            raise InvalidOptionsError(alerts['sharedlb.missing_shared_lb'])

        if cname and tier and Tier.looks_like_worker_tier(tier):
            raise InvalidOptionsError(strings['worker.cname'])

        if cname and not elasticbeanstalk.is_cname_available(cname):
            raise AlreadyExistsError(
                strings['cname.unavailable'].replace('{cname}', cname)
            )

        if tier and Tier.looks_like_worker_tier(tier):
            if self.app.pargs.vpc_elbpublic or self.app.pargs.vpc_elbsubnets or self.app.pargs.vpc_publicip:
                raise InvalidOptionsError(strings['create.worker_and_incompatible_vpc_arguments'])

        if (not tier or Tier.looks_like_webserver_tier(tier)) and single:
            if self.app.pargs.vpc_elbpublic or self.app.pargs.vpc_elbsubnets:
                raise InvalidOptionsError(strings['create.single_and_elbpublic_or_elb_subnet'])

        if (spot_max_price or on_demand_base_capacity or on_demand_above_base_capacity) and not enable_spot:
            raise InvalidOptionsError(strings['create.missing_enable_spot'])

        if instance_types == "":
            raise InvalidOptionsError(strings['spot.instance_types_validation'])

        if itype and instance_types:
            raise InvalidOptionsError(strings['create.itype_and_instances'])
        
        if service_role and not iam.role_exists(service_role):
            raise InvalidOptionsError(f"The specified service role '{service_role}' does not exist. Please use a role that exists or create a new role .")

        platform = _determine_platform(platform, iprofile)

        app_name = self.get_app_name()
        tags = tagops.get_and_validate_tags(tags)
        envvars = get_and_validate_envars(envvars)
        process_app_version = fileoperations.env_yaml_exists() or process
        template_name = get_template_name(app_name, cfg)
        tier = get_environment_tier(tier)
        env_name = provided_env_name or get_environment_name(app_name, group)
        cname = cname or get_environment_cname(env_name, provided_env_name, tier)
        key_name = key_name or commonops.get_default_keyname()
        vpc = self.form_vpc_object(tier, single)
        elb_type = elb_type or get_elb_type_from_customer(interactive, single, tier,cfg_flag_used=cfg)
        shared_lb = get_shared_load_balancer(interactive, elb_type, platform, shared_lb, vpc)
        shared_lb_port = shared_lb_port or shared_lb_ops.get_shared_lb_port_from_customer(interactive, shared_lb)
        enable_spot = enable_spot or spotops.get_spot_request_from_customer(interactive)
        instance_types = instance_types or spotops.get_spot_instance_types_from_customer(interactive, enable_spot)
        database = self.form_database_object()

        if not timeout and database:
            timeout = 15

        env_request = CreateEnvironmentRequest(
            app_name=app_name,
            env_name=env_name,
            group_name=group,
            cname=cname,
            template_name=template_name,
            platform=platform,
            tier=tier,
            instance_type=itype,
            version_label=label,
            instance_profile=iprofile,
            service_role=service_role,
            single_instance=single,
            key_name=key_name,
            sample_application=sample,
            tags=tags,
            scale=scale,
            database=database,
            vpc=vpc,
            elb_type=elb_type,
            shared_lb = shared_lb,
            shared_lb_port = shared_lb_port,
            enable_spot=enable_spot,
            instance_types=instance_types,
            spot_max_price=spot_max_price,
            on_demand_base_capacity=on_demand_base_capacity,
            on_demand_above_base_capacity=on_demand_above_base_capacity,
            min_instances=min_instances,
            max_instances=max_instances)

        env_request.option_settings += envvars

        createops.make_new_env(env_request,
                               branch_default=branch_default,
                               process_app_version=process_app_version,
                               nohang=nohang,
                               interactive=interactive,
                               timeout=timeout,
                               source=source)

    def form_database_object(self):
        create_db = self.app.pargs.database
        username = self.app.pargs.db_user
        password = self.app.pargs.db_pass
        engine = self.app.pargs.db_engine
        size = self.app.pargs.db_size
        instance = self.app.pargs.db_instance
        version = self.app.pargs.db_version

        if create_db or username or password or engine or size \
                or instance or version:
            db_object = dict()
            if not username:
                io.echo()
                username = io.get_input(prompts['rds.username'],
                                        default='ebroot')
            if not password:
                password = io.get_pass(prompts['rds.password'])
            db_object['username'] = username
            db_object['password'] = password
            db_object['engine'] = engine
            db_object['size'] = str(size) if size else None
            db_object['instance'] = instance
            db_object['version'] = version
            return db_object
        else:
            return {}

    def form_vpc_object(self, tier, single):
        vpc = self.app.pargs.vpc
        vpc_id = self.app.pargs.vpc_id
        ec2subnets = self.app.pargs.vpc_ec2subnets
        elbsubnets = self.app.pargs.vpc_elbsubnets
        elbpublic = self.app.pargs.vpc_elbpublic
        publicip = self.app.pargs.vpc_publicip
        securitygroups = self.app.pargs.vpc_securitygroups
        dbsubnets = self.app.pargs.vpc_dbsubnets
        database = self.app.pargs.database

        if vpc:
            io.echo()
            vpc_id = vpc_id or io.get_input(prompts['vpc.id'])

            if not tier or tier.is_webserver():
                publicip = publicip or io.get_boolean_response(text=prompts['vpc.publicip'])
            ec2subnets = ec2subnets or io.get_input(prompts['vpc.ec2subnets'])

            if (not tier or tier.is_webserver()) and not single:
                elbsubnets = elbsubnets or io.get_input(prompts['vpc.elbsubnets'])
                elbpublic = elbpublic or io.get_boolean_response(text=prompts['vpc.elbpublic'])

            securitygroups = securitygroups or io.get_input(prompts['vpc.securitygroups'])
            if database:
                dbsubnets = dbsubnets or io.get_input(prompts['vpc.dbsubnets'])

        if vpc_id or vpc:
            vpc_object = dict()
            vpc_object['id'] = vpc_id
            vpc_object['ec2subnets'] = ec2subnets

            if (not tier or tier.is_webserver()) and not single:
                vpc_object['elbsubnets'] = elbsubnets
                vpc_object['elbscheme'] = 'public' if elbpublic else 'internal'
            else:
                vpc_object['elbsubnets'] = None
                vpc_object['elbscheme'] = None

            if not tier or tier.is_webserver():
                vpc_object['publicip'] = 'true' if publicip else 'false'
            else:
                vpc_object['publicip'] = None
            vpc_object['securitygroups'] = securitygroups
            vpc_object['dbsubnets'] = dbsubnets
            return vpc_object

        else:
            return {}

    def compose_multiple_apps(self):
        module_names = self.app.pargs.modules
        group = self.app.pargs.env_group_suffix or 'dev'
        nohang = self.app.pargs.nohang
        timeout = self.app.pargs.timeout

        root_dir = os.getcwd()

        version_labels = []
        grouped_env_names = []
        app_name = None
        for module in module_names:
            if not os.path.isdir(os.path.join(root_dir, module)):
                io.log_warning(strings['create.appdoesntexist'].replace('{app_name}',
                                                                        module))
                continue

            os.chdir(os.path.join(root_dir, module))

            if not fileoperations.env_yaml_exists():
                io.log_warning(strings['compose.noenvyaml'].replace('{module}',
                                                                    module))
                continue

            io.echo('--- Creating application version for module: {0} ---'.format(module))

            hooks.set_region(None)
            hooks.set_ssl(None)
            hooks.set_profile(None)

            commonops.set_group_suffix_for_current_branch(group)

            if not app_name:
                app_name = self.get_app_name()
            process_app_version = fileoperations.env_yaml_exists()
            version_label = commonops.create_app_version(app_name, process=process_app_version)

            version_labels.append(version_label)

            environment_name = fileoperations.get_env_name_from_env_yaml()
            if environment_name is not None:
                commonops.set_environment_for_current_branch(environment_name.
                                                             replace('+', '-{0}'.
                                                                     format(group)))

                grouped_env_names.append(environment_name.replace('+', '-{0}'.
                                                                  format(group)))

            os.chdir(root_dir)

        if len(version_labels) > 0:
            composeops.compose(app_name, version_labels, grouped_env_names, group,
                               nohang, timeout)
        else:
            io.log_warning(strings['compose.novalidmodules'])


def get_environment_cname(env_name, provided_env_name, tier):
    """
    Returns the CNAME for the environment that will be created. Suggests to customer a name based
    of the environment name, which the customer is free to disregard.

    :param env_name: Name of the environment determined by `create.get_environment_name`
    :param provided_env_name: True/False depending on whether or not the customer passed an environment name
    through the command line
    :return: Unique CNAME for the environment which will be created by `eb create`
    """
    if tier and tier.is_worker():
        return

    if not provided_env_name:
        return get_cname_from_customer(env_name)


def get_environment_name(app_name, group):
    """
    Returns:
        - environment name is present in the env.yaml file if one exists, or
        - prompts customer interactively to enter an environment name

    If using env.yaml to create an environment with, `group` must be passed through
    the `-g/--env-group-suffix/` argument.

    :param app_name: name of the application associated with the present working
    directory
    :param group: name of the group associated with
    :return: Unique name of the environment which will be created by `eb create`
    """
    env_name = None
    if fileoperations.env_yaml_exists():
        env_name = fileoperations.get_env_name_from_env_yaml()
        if env_name:
            if env_name.endswith('+') and not group:
                raise InvalidOptionsError(strings['create.missinggroupsuffix'])
            elif not env_name.endswith('+') and group:
                raise InvalidOptionsError(strings['create.missing_plus_sign_in_group_name'])
            else:
                env_name = env_name[:-1] + '-' + group

    return env_name or io.prompt_for_environment_name(get_unique_environment_name(app_name))


def get_environment_tier(tier):
    """
    Set the 'tier' for the environment from the raw value received for the `--tier`
    argument.

    If a configuration template corresponding to `template_name` is also resolved,
    and the tier corresponding to the configuration template is a 'worker' tier,
    any previously set value for 'tier' is replaced with the value from the saved
    config.
    :return: A Tier object representing the environment's tier type
    """
    if tier:
        tier = Tier.from_raw_string(tier)

    return tier


def get_unique_cname(env_name):
    """
    Derive a unique CNAME for a new environment based on the environment name
    :param env_name: name of the environment
    directory
    :return: A unique CNAME for a new environment
    """
    cname = env_name
    tried_cnames = []
    while not elasticbeanstalk.is_cname_available(cname):
        tried_cnames.append(cname)
        _sleep(0.5)
        cname = utils.get_unique_name(cname, tried_cnames)
    return cname


def get_unique_environment_name(app_name):
    """
    Derive a unique name for a new environment based on the application name
    to suggest to the customer
    :param app_name: name of the application associated with the present working
    directory
    :return: A unique name for a new environment
    """
    default_name = app_name + '-dev'
    current_environments = elasticbeanstalk.get_all_environment_names()

    return utils.get_unique_name(default_name, current_environments)


def get_cname_from_customer(env_name):
    """
    Prompt customer to specify the CNAME for the environment.

    Selection defaults to the Environment's name when provided with blank input.
    :param env_name: name of the environment whose CNAME to configure
    :return: CNAME chosen for the environment
    """
    cname = get_unique_cname(env_name)
    while True:
        cname = io.prompt_for_cname(default=cname)
        if cname and not elasticbeanstalk.is_cname_available(cname):
            io.echo('That cname is not available. Please choose another.')
        else:
            break
    return cname

def check_elb_type_from_configs(use_saved_config=False):
    """
    Checks if  the ELB type is present from either the .ebextensions or saved_configs directories.
    :param use_saved_config: Boolean indicating if --cfg flag was used.
    :return: True, else False.
    """

    # If --cfg flag is used, prioritize checking saved_configs first
    if use_saved_config:
        saved_configs_dir = './.elasticbeanstalk/saved_configs'
        if os.path.exists(saved_configs_dir):
            for config_file in os.listdir(saved_configs_dir):
                with open(os.path.join(saved_configs_dir, config_file), 'r') as f:
                    try:
                        config = yaml.safe_load(f)
                        option_settings = config.get('OptionSettings', {})
                        for namespace, setting in option_settings.items():
                            if namespace == 'aws:elasticbeanstalk:environment' and setting.get('LoadBalancerType'):
                                return True
                    except yaml.YAMLError:
                        raise ValueError(f"Malformed YAML in file {config_file} in saved_configs.")

    else:
        # Then check in .ebextensions
        ebextensions_dir = './.ebextensions'
        if os.path.exists(ebextensions_dir):
            for config_file in os.listdir(ebextensions_dir):
                with open(os.path.join(ebextensions_dir, config_file), 'r') as f:
                    try:
                        config = yaml.safe_load(f)
                        option_settings = config.get('option_settings', [])
                        for setting in option_settings:
                            if setting.get('namespace') == 'aws:elasticbeanstalk:environment' and setting.get('option_name') == 'LoadBalancerType':
                                if setting.get('value'):
                                    return True
                    except yaml.YAMLError:
                        raise ValueError(f"Malformed YAML in file {config_file} in .ebextensions.")


    return False

def get_elb_type_from_customer(interactive, single, tier, cfg_flag_used=False):
    """
    Prompt customer to specify the ELB type if operating in the interactive mode and
    on a load-balanced environment.

    Selection defaults to 'application' when provided with blank input.
    :param interactive: True/False depending on whether operating in the interactive mode or not
    :param single: False/True depending on whether environment is load balanced or not
    :param region: AWS region in which in load balancer will be created
    :param tier: the tier type of the environment
    :return: selected ELB type which is one among ['application', 'classic', 'network']
    """
    elb_type_is_configured = check_elb_type_from_configs(use_saved_config=cfg_flag_used)
    if single or (tier and not tier.is_webserver()) or elb_type_is_configured:
      return
    elif not interactive:
        return elb_names.APPLICATION_VERSION

    io.echo()
    io.echo('Select a load balancer type')
    result = utils.prompt_for_item_in_list(
        [elb_names.CLASSIC_VERSION, elb_names.APPLICATION_VERSION, elb_names.NETWORK_VERSION],
        default=2
    )
    elb_type = result

    return elb_type


def get_shared_load_balancer(interactive, elb_type, platform, shared_lb=None, vpc=None):
    if shared_lb:
        shared_lb = shared_lb_ops.validate_shared_lb_for_non_interactive(shared_lb)
    else:
        shared_lb = shared_lb_ops.get_shared_lb_from_customer(interactive, elb_type, platform, vpc)

    return shared_lb


def get_and_validate_envars(environment_variables_input):
    """
    Returns a list of environment variables as option settings from the raw environment variables
    string input provided by the customer
    :param environment_variables_input: a string of the form "KEY_1=VALUE_1,...,KYE_N=VALUE_N"
    :return: the list of option settings derived from the key-value pairs in `environment_variables_input`
    """
    environment_variables = envvarops.sanitize_environment_variables_from_customer_input(
        environment_variables_input
    )
    environment_variable_option_settings, options_to_remove = envvarops.create_environment_variables_list(
        environment_variables
    )

    return environment_variable_option_settings


def get_template_name(app_name, cfg):
    """
    Returns the name of the saved configuration template:
    - specified by the customer stored in S3
    - identified as 'default' present locally

    For more information, please refer to saved_configs.resolve_config_name
    :param app_name: name of the application associated with this directory
    :param cfg: saved config name specified by the customer
    :return: normalized
    """
    if not cfg:
        if not saved_configs.resolve_config_location('default'):
            return
        else:
            cfg = 'default'

    return saved_configs.resolve_config_name(app_name, cfg)


def _determine_platform(platform_string=None, iprofile=None):
    platform = None

    if not platform_string:
        platform_string = platformops.get_configured_default_platform()

    if platform_string:
        platform = platformops.get_platform_for_platform_string(
            platform_string)
    else:
        platform = platformops.prompt_for_platform()

    if isinstance(platform, SolutionStack):
        if platform.language_name == 'Multi-container Docker' and not iprofile:
            io.log_warning(prompts['ecs.permissions'])
    if isinstance(platform, PlatformVersion):
        platform.hydrate(elasticbeanstalk.describe_platform_version)
        if platform.platform_branch_lifecycle_state == platform_branch_lifecycle_states.RETIRED:
            raise RetiredPlatformBranchError(alerts['platformbranch.retired'])
        statusops.alert_platform_status(platform)
        if 'Multi-container Docker' in platform.platform_name and not iprofile:
            io.log_warning(prompts['ecs.permissions'])

    return platform


def _sleep(seconds):
    time.sleep(seconds)<|MERGE_RESOLUTION|>--- conflicted
+++ resolved
@@ -16,11 +16,7 @@
 import yaml 
 from ebcli.core import io, fileoperations, hooks
 from ebcli.core.abstractcontroller import AbstractBaseController
-<<<<<<< HEAD
-from ebcli.lib import elasticbeanstalk, utils, iam 
-=======
 from ebcli.lib import elasticbeanstalk, utils, iam
->>>>>>> b8eb8ecf
 from ebcli.objects.exceptions import (
     AlreadyExistsError,
     InvalidOptionsError,
