# Copyright 2017 Amazon.com, Inc. or its affiliates. All Rights Reserved.
#
# Licensed under the Apache License, Version 2.0 (the "License"). You
# may not use this file except in compliance with the License. A copy of
# the License is located at
#
# http://aws.amazon.com/apache2.0/
#
# or in the "license" file accompanying this file. This file is
# distributed on an "AS IS" BASIS, WITHOUT WARRANTIES OR CONDITIONS OF
# ANY KIND, either express or implied. See the License for the specific
# language governing permissions and limitations under the License.
import os

import shutil

import unittest
import mock

from ebcli.controllers import initialize
from ebcli.core import fileoperations
from ebcli.core.ebcore import EB
from ebcli.objects.exceptions import InvalidProfileError
from ebcli.objects.solutionstack import SolutionStack
from ebcli.objects.platform import PlatformBranch, PlatformVersion
from ebcli.objects.buildconfiguration import BuildConfiguration

from .. import mock_responses


class TestInit(unittest.TestCase):

    def test__customer_is_avoiding_interactive_flow__with_platform(self):
        command_args = mock.Mock(platform='PHP 7.3')
        result = initialize._customer_is_avoiding_interactive_flow(command_args)
        self.assertTrue(result)

    def test__customer_is_avoiding_interactive_flow__without_platform(self):
        command_args = mock.Mock(platform=None)
        result = initialize._customer_is_avoiding_interactive_flow(command_args)
        self.assertFalse(result)

    @mock.patch('ebcli.controllers.initialize.statusops.alert_platform_status')
    @mock.patch('ebcli.controllers.initialize.statusops.alert_platform_branch_status')
    @mock.patch('ebcli.controllers.initialize.platformops.get_platform_for_platform_string')
    @mock.patch('ebcli.controllers.initialize.platformops.get_configured_default_platform')
    @mock.patch('ebcli.controllers.initialize.elasticbeanstalk.describe_platform_version')
    @mock.patch('ebcli.controllers.initialize.fileoperations.env_yaml_exists')
    @mock.patch('ebcli.controllers.initialize.extract_solution_stack_from_env_yaml')
    @mock.patch('ebcli.controllers.initialize.io.echo')
    @mock.patch('ebcli.controllers.initialize.platformops.prompt_for_platform')
    def test__determine_platform__no_args(
        self,
        prompt_for_platform_mock,
        echo_mock,
        extract_solution_stack_from_env_yaml_mock,
        env_yaml_exists_mock,
        describe_platform_version_mock,
        get_configured_default_platform_mock,
        get_platform_for_platform_string_mock,
        alert_platform_branch_status_mock,
        alert_platform_status_mock,
    ):
        platform_branch = PlatformBranch(
            branch_name='PHP 7.3 running on 64bit Amazon Linux')

        get_configured_default_platform_mock.return_value = None
        env_yaml_exists_mock.return_value = False
        prompt_for_platform_mock.return_value = platform_branch

        result = initialize._determine_platform()

        get_platform_for_platform_string_mock.assert_not_called()
        get_configured_default_platform_mock.assert_called_once_with()
        env_yaml_exists_mock.assert_called_once_with()
        extract_solution_stack_from_env_yaml_mock.assert_not_called()
        echo_mock.assert_not_called()
        prompt_for_platform_mock.assert_called_once_with()
        alert_platform_branch_status_mock.assert_called_once_with(platform_branch)
        alert_platform_status_mock.assert_not_called()
        self.assertEqual(platform_branch.branch_name, result)

    @mock.patch('ebcli.controllers.initialize.statusops.alert_platform_status')
    @mock.patch('ebcli.controllers.initialize.statusops.alert_platform_branch_status')
    @mock.patch('ebcli.controllers.initialize.platformops.get_platform_for_platform_string')
    @mock.patch('ebcli.controllers.initialize.platformops.get_configured_default_platform')
    @mock.patch('ebcli.controllers.initialize.elasticbeanstalk.describe_platform_version')
    @mock.patch('ebcli.controllers.initialize.fileoperations.env_yaml_exists')
    @mock.patch('ebcli.controllers.initialize.extract_solution_stack_from_env_yaml')
    @mock.patch('ebcli.controllers.initialize.io.echo')
    @mock.patch('ebcli.controllers.initialize.platformops.prompt_for_platform')
    def test__determine_platform__no_args_with_default_platform(
        self,
        prompt_for_platform_mock,
        echo_mock,
        extract_solution_stack_from_env_yaml_mock,
        env_yaml_exists_mock,
        describe_platform_version_mock,
        get_configured_default_platform_mock,
        get_platform_for_platform_string_mock,
        alert_platform_branch_status_mock,
        alert_platform_status_mock,
    ):
        get_configured_default_platform_mock.return_value = 'PHP 7.3'

        result = initialize._determine_platform()

        get_platform_for_platform_string_mock.assert_not_called()
        get_configured_default_platform_mock.assert_called_once_with()
        env_yaml_exists_mock.assert_not_called()
        extract_solution_stack_from_env_yaml_mock.assert_not_called()
        echo_mock.assert_not_called()
        prompt_for_platform_mock.assert_not_called()
        alert_platform_branch_status_mock.assert_not_called()
        alert_platform_status_mock.assert_not_called()
        self.assertEqual('PHP 7.3', result)

    @mock.patch('ebcli.controllers.initialize.statusops.alert_platform_status')
    @mock.patch('ebcli.controllers.initialize.statusops.alert_platform_branch_status')
    @mock.patch('ebcli.controllers.initialize.platformops.get_platform_for_platform_string')
    @mock.patch('ebcli.controllers.initialize.platformops.get_configured_default_platform')
    @mock.patch('ebcli.controllers.initialize.elasticbeanstalk.describe_platform_version')
    @mock.patch('ebcli.controllers.initialize.fileoperations.env_yaml_exists')
    @mock.patch('ebcli.controllers.initialize.extract_solution_stack_from_env_yaml')
    @mock.patch('ebcli.controllers.initialize.io.echo')
    @mock.patch('ebcli.controllers.initialize.platformops.prompt_for_platform')
    def test__determine_platform__no_args_with_env_yaml_platform(
        self,
        prompt_for_platform_mock,
        echo_mock,
        extract_solution_stack_from_env_yaml_mock,
        env_yaml_exists_mock,
        describe_platform_version_mock,
        get_configured_default_platform_mock,
        get_platform_for_platform_string_mock,
        alert_platform_branch_status_mock,
        alert_platform_status_mock,
    ):
        get_configured_default_platform_mock.return_value = None
        extract_solution_stack_from_env_yaml_mock.return_value = 'PHP 7.3'

        result = initialize._determine_platform()

        get_platform_for_platform_string_mock.assert_not_called()
        get_configured_default_platform_mock.assert_called_once_with()
        env_yaml_exists_mock.assert_called_once_with()
        extract_solution_stack_from_env_yaml_mock.assert_called_once_with()
        echo_mock.assert_called_once_with('Using platform specified in env.yaml: PHP 7.3')
        prompt_for_platform_mock.assert_not_called()
        alert_platform_branch_status_mock.assert_not_called()
        alert_platform_status_mock.assert_not_called()
        self.assertEqual('PHP 7.3', result)

    @mock.patch('ebcli.controllers.initialize.statusops.alert_platform_status')
    @mock.patch('ebcli.controllers.initialize.statusops.alert_platform_branch_status')
    @mock.patch('ebcli.controllers.initialize.platformops.get_platform_for_platform_string')
    @mock.patch('ebcli.controllers.initialize.platformops.get_configured_default_platform')
    @mock.patch('ebcli.controllers.initialize.elasticbeanstalk.describe_platform_version')
    @mock.patch('ebcli.controllers.initialize.fileoperations.env_yaml_exists')
    @mock.patch('ebcli.controllers.initialize.extract_solution_stack_from_env_yaml')
    @mock.patch('ebcli.controllers.initialize.io.echo')
    @mock.patch('ebcli.controllers.initialize.platformops.prompt_for_platform')
    def test__determine_platform__no_args_with_env_yaml_sans_platform(
        self,
        prompt_for_platform_mock,
        echo_mock,
        extract_solution_stack_from_env_yaml_mock,
        env_yaml_exists_mock,
        describe_platform_version_mock,
        get_configured_default_platform_mock,
        get_platform_for_platform_string_mock,
        alert_platform_branch_status_mock,
        alert_platform_status_mock,
    ):
        platform_branch = PlatformBranch(
            branch_name='PHP 7.3 running on 64bit Amazon Linux')

        get_configured_default_platform_mock.return_value = None
        extract_solution_stack_from_env_yaml_mock.return_value = None
        prompt_for_platform_mock.return_value = platform_branch

        result = initialize._determine_platform()

        get_platform_for_platform_string_mock.assert_not_called()
        get_configured_default_platform_mock.assert_called_once_with()
        env_yaml_exists_mock.assert_called_once_with()
        extract_solution_stack_from_env_yaml_mock.assert_called_once_with()
        echo_mock.assert_not_called()
        prompt_for_platform_mock.assert_called_once_with()
        alert_platform_branch_status_mock.assert_called_once_with(platform_branch)
        alert_platform_status_mock.assert_not_called()
        self.assertEqual(platform_branch.branch_name, result)

    @mock.patch('ebcli.controllers.initialize.statusops.alert_platform_status')
    @mock.patch('ebcli.controllers.initialize.statusops.alert_platform_branch_status')
    @mock.patch('ebcli.controllers.initialize.platformops.get_platform_for_platform_string')
    @mock.patch('ebcli.controllers.initialize.platformops.get_configured_default_platform')
    @mock.patch('ebcli.controllers.initialize.elasticbeanstalk.describe_platform_version')
    @mock.patch('ebcli.controllers.initialize.fileoperations.env_yaml_exists')
    @mock.patch('ebcli.controllers.initialize.extract_solution_stack_from_env_yaml')
    @mock.patch('ebcli.controllers.initialize.io.echo')
    @mock.patch('ebcli.controllers.initialize.platformops.prompt_for_platform')
    def test__determine_platform__interactive(
        self,
        prompt_for_platform_mock,
        echo_mock,
        extract_solution_stack_from_env_yaml_mock,
        env_yaml_exists_mock,
        describe_platform_version_mock,
        get_configured_default_platform_mock,
        get_platform_for_platform_string_mock,
        alert_platform_branch_status_mock,
        alert_platform_status_mock,
    ):
        platform_branch = PlatformBranch(
            branch_name='PHP 7.3 running on 64bit Amazon Linux')

        prompt_for_platform_mock.return_value = platform_branch

        result = initialize._determine_platform(force_interactive=True)

        get_platform_for_platform_string_mock.assert_not_called()
        get_configured_default_platform_mock.assert_not_called()
        env_yaml_exists_mock.assert_not_called()
        extract_solution_stack_from_env_yaml_mock.assert_not_called()
        echo_mock.assert_not_called()
        prompt_for_platform_mock.assert_called_once_with()
        alert_platform_branch_status_mock.assert_called_once_with(platform_branch)
        alert_platform_status_mock.assert_not_called()
        self.assertEqual(platform_branch.branch_name, result)

    @mock.patch('ebcli.controllers.initialize.statusops.alert_platform_status')
    @mock.patch('ebcli.controllers.initialize.statusops.alert_platform_branch_status')
    @mock.patch('ebcli.controllers.initialize.platformops.get_platform_for_platform_string')
    @mock.patch('ebcli.controllers.initialize.platformops.get_configured_default_platform')
    @mock.patch('ebcli.controllers.initialize.elasticbeanstalk.describe_platform_version')
    @mock.patch('ebcli.controllers.initialize.fileoperations.env_yaml_exists')
    @mock.patch('ebcli.controllers.initialize.extract_solution_stack_from_env_yaml')
    @mock.patch('ebcli.controllers.initialize.io.echo')
    @mock.patch('ebcli.controllers.initialize.platformops.prompt_for_platform')
    def test__determine_platform__customer_provided_platform(
        self,
        prompt_for_platform_mock,
        echo_mock,
        extract_solution_stack_from_env_yaml_mock,
        env_yaml_exists_mock,
        describe_platform_version_mock,
        get_configured_default_platform_mock,
        get_platform_for_platform_string_mock,
        alert_platform_branch_status_mock,
        alert_platform_status_mock,
    ):
        customer_provided_platform = 'PHP 7.3'
        platform_version = PlatformVersion(
            platform_arn='arn:aws:elasticbeanstalk:us-east-1::platform/PHP 7.3 running on 64bit Amazon Linux/0.0.0',
            platform_branch_name='PHP 7.3 running on 64bit Amazon Linux')

        get_platform_for_platform_string_mock.return_value = platform_version

        result = initialize._determine_platform(
            customer_provided_platform=customer_provided_platform)

        get_platform_for_platform_string_mock.assert_called_once_with(
            customer_provided_platform)
        env_yaml_exists_mock.assert_not_called()
        extract_solution_stack_from_env_yaml_mock.assert_not_called()
        echo_mock.assert_not_called()
        prompt_for_platform_mock.assert_not_called()
        alert_platform_branch_status_mock.assert_not_called()
        alert_platform_status_mock.assert_called_once_with(platform_version)
        self.assertEqual('PHP 7.3 running on 64bit Amazon Linux', result)

    @mock.patch('ebcli.controllers.initialize.statusops.alert_platform_status')
    @mock.patch('ebcli.controllers.initialize.statusops.alert_platform_branch_status')
    @mock.patch('ebcli.controllers.initialize.platformops.get_platform_for_platform_string')
    @mock.patch('ebcli.controllers.initialize.platformops.get_configured_default_platform')
    @mock.patch('ebcli.controllers.initialize.elasticbeanstalk.describe_platform_version')
    @mock.patch('ebcli.controllers.initialize.fileoperations.env_yaml_exists')
    @mock.patch('ebcli.controllers.initialize.extract_solution_stack_from_env_yaml')
    @mock.patch('ebcli.controllers.initialize.io.echo')
    @mock.patch('ebcli.controllers.initialize.platformops.prompt_for_platform')
    def test__determine_platform__customer_provided_platform_arn(
        self,
        prompt_for_platform_mock,
        echo_mock,
        extract_solution_stack_from_env_yaml_mock,
        env_yaml_exists_mock,
        describe_platform_version_mock,
        get_configured_default_platform_mock,
        get_platform_for_platform_string_mock,
        alert_platform_branch_status_mock,
        alert_platform_status_mock,
    ):
        customer_provided_platform = 'arn:aws:elasticbeanstalk:us-east-1::platform/PHP 7.3 running on 64bit Amazon Linux/0.0.0'
        platform_version = PlatformVersion(
            platform_arn='arn:aws:elasticbeanstalk:us-east-1::platform/PHP 7.3 running on 64bit Amazon Linux/0.0.0',
            platform_branch_name='PHP 7.3 running on 64bit Amazon Linux')

        get_platform_for_platform_string_mock.return_value = platform_version

        result = initialize._determine_platform(
            customer_provided_platform=customer_provided_platform)

        get_platform_for_platform_string_mock.assert_called_once_with(
            customer_provided_platform)
        env_yaml_exists_mock.assert_not_called()
        extract_solution_stack_from_env_yaml_mock.assert_not_called()
        echo_mock.assert_not_called()
        prompt_for_platform_mock.assert_not_called()
        self.assertEqual('arn:aws:elasticbeanstalk:us-east-1::platform/PHP 7.3 running on 64bit Amazon Linux/0.0.0', result)

    @mock.patch('ebcli.controllers.initialize.statusops.alert_platform_status')
    @mock.patch('ebcli.controllers.initialize.statusops.alert_platform_branch_status')
    @mock.patch('ebcli.controllers.initialize.platformops.get_platform_for_platform_string')
    @mock.patch('ebcli.controllers.initialize.platformops.get_configured_default_platform')
    @mock.patch('ebcli.controllers.initialize.elasticbeanstalk.describe_platform_version')
    @mock.patch('ebcli.controllers.initialize.fileoperations.env_yaml_exists')
    @mock.patch('ebcli.controllers.initialize.extract_solution_stack_from_env_yaml')
    @mock.patch('ebcli.controllers.initialize.io.echo')
    @mock.patch('ebcli.controllers.initialize.platformops.prompt_for_platform')
    def test__determine_platform__customer_provided_platform_and_existing_app_platform(
        self,
        prompt_for_platform_mock,
        echo_mock,
        extract_solution_stack_from_env_yaml_mock,
        env_yaml_exists_mock,
        describe_platform_version_mock,
        get_configured_default_platform_mock,
        get_platform_for_platform_string_mock,
        alert_platform_branch_status_mock,
        alert_platform_status_mock,
    ):
        customer_provided_platform = 'PHP 7.3'
        existing_app_platform='arn:aws:elasticbeanstalk:us-east-1::platform/PHP 7.3 running on 64bit Amazon Linux/0.0.0'
        platform_version = PlatformVersion(
            platform_arn='arn:aws:elasticbeanstalk:us-east-1::platform/PHP 7.3 running on 64bit Amazon Linux/0.0.0',
            platform_branch_name='PHP 7.3 running on 64bit Amazon Linux')

        get_platform_for_platform_string_mock.return_value = platform_version

        result = initialize._determine_platform(
            customer_provided_platform=customer_provided_platform,
            existing_app_platform=existing_app_platform)

        get_platform_for_platform_string_mock.assert_called_once_with(
            customer_provided_platform)
        env_yaml_exists_mock.assert_not_called()
        extract_solution_stack_from_env_yaml_mock.assert_not_called()
        echo_mock.assert_not_called()
        prompt_for_platform_mock.assert_not_called()
        alert_platform_branch_status_mock.assert_not_called()
        alert_platform_status_mock.assert_called_once_with(platform_version)
        self.assertEqual('PHP 7.3 running on 64bit Amazon Linux', result)

    @mock.patch('ebcli.controllers.initialize.statusops.alert_platform_status')
    @mock.patch('ebcli.controllers.initialize.statusops.alert_platform_branch_status')
    @mock.patch('ebcli.controllers.initialize.platformops.get_platform_for_platform_string')
    @mock.patch('ebcli.controllers.initialize.platformops.get_configured_default_platform')
    @mock.patch('ebcli.controllers.initialize.elasticbeanstalk.describe_platform_version')
    @mock.patch('ebcli.controllers.initialize.fileoperations.env_yaml_exists')
    @mock.patch('ebcli.controllers.initialize.extract_solution_stack_from_env_yaml')
    @mock.patch('ebcli.controllers.initialize.io.echo')
    @mock.patch('ebcli.controllers.initialize.platformops.prompt_for_platform')
    def test__determine_platform__existing_app_platform(
        self,
        prompt_for_platform_mock,
        echo_mock,
        extract_solution_stack_from_env_yaml_mock,
        env_yaml_exists_mock,
        describe_platform_version_mock,
        get_configured_default_platform_mock,
        get_platform_for_platform_string_mock,
        alert_platform_branch_status_mock,
        alert_platform_status_mock,
    ):
        existing_app_platform = 'arn:aws:elasticbeanstalk:us-east-1::platform/PHP 7.3 running on 64bit Amazon Linux/0.0.0'
        platform_version_description = {
            'PlatformArn': existing_app_platform,
            'PlatformBranchName': 'PHP 7.3 running on 64bit Amazon Linux',
        }
        get_configured_default_platform_mock.return_value = None
        describe_platform_version_mock.return_value = platform_version_description

        result = initialize._determine_platform(
            existing_app_platform=existing_app_platform)

        get_platform_for_platform_string_mock.assert_not_called()
        get_configured_default_platform_mock.assert_called_once_with()
        describe_platform_version_mock.assert_called_once_with(
            existing_app_platform)
        env_yaml_exists_mock.assert_not_called()
        extract_solution_stack_from_env_yaml_mock.assert_not_called()
        echo_mock.assert_not_called()
        prompt_for_platform_mock.assert_not_called()
        alert_platform_branch_status_mock.assert_not_called()
        alert_platform_status_mock.assert_called_once_with(
            PlatformVersion.from_platform_version_description(platform_version_description))
        self.assertEqual('PHP 7.3 running on 64bit Amazon Linux', result)


class TestInitE2E(unittest.TestCase):
    solution = SolutionStack('64bit Amazon Linux 2014.03 v1.0.6 running PHP 5.5')
    app_name = 'ebcli-intTest-app'

    def setUp(self):
        self.root_dir = os.getcwd()
        if os.path.exists('testDir'):
            shutil.rmtree('testDir')
        os.mkdir('testDir')
        os.chdir('testDir')

    def tearDown(self):
        os.chdir(self.root_dir)
        shutil.rmtree('testDir')

    def test_init__attempt_to_initialize_in_platform_workspace(self):
        fileoperations.create_config_file(
            'my-app',
            'us-west-2',
            'my-custom-platform',
            workspace_type='Platform'
        )
        app = EB(argv=['init'])
        app.setup()

        with self.assertRaises(EnvironmentError) as context_manager:
            app.run()

        self.assertEqual(
            'This directory is already initialized with a platform workspace.',
            str(context_manager.exception)
        )

    @mock.patch('ebcli.controllers.initialize._determine_platform')
    @mock.patch('ebcli.controllers.initialize.sshops')
    @mock.patch('ebcli.controllers.initialize.initializeops')
    @mock.patch('ebcli.controllers.initialize.commonops')
    @mock.patch('ebcli.controllers.initialize.elasticbeanstalk')
    @mock.patch('ebcli.controllers.initialize.set_default_env')
    @mock.patch('ebcli.controllers.initialize.create_app_or_use_existing_one')
    @mock.patch('ebcli.controllers.initialize.get_app_name')
    def test_init__interactive_mode(
            self,
            get_app_name_mock,
            create_app_or_use_existing_one_mock,
            set_default_env_mock,
            elasticbeanstalk_mock,
            commonops_mock,
            initops_mock,
            sshops_mock,
            _determine_platform_mock
    ):
        get_app_name_mock.return_value = 'my-application'
        commonops_mock.credentials_are_valid.return_value = True
        sshops_mock.prompt_for_ec2_keyname.return_value = 'test'
        set_default_env_mock.return_value = None
        elasticbeanstalk_mock.application_exist.return_value = False
        create_app_or_use_existing_one_mock.return_value = None, None
        commonops_mock.get_default_keyname.return_value = ''
        commonops_mock.get_default_region.return_value = ''
        commonops_mock.check_credentials.return_value = (None, 'us-west-2')
        commonops_mock.set_region_for_application.return_value = 'us-west-2'
        _determine_platform_mock.return_value = 'PHP 7.2 running on 64bit Amazon Linux'

        app = EB(argv=['init'])
        app.setup()
        app.run()

        initops_mock.setup.assert_called_with(
            'my-application',
            'us-west-2',
            'PHP 7.2 running on 64bit Amazon Linux',
            branch=None,
            dir_path=None,
            repository=None
        )
        get_app_name_mock.assert_called_once_with([], False, False)
        _determine_platform_mock.assert_called_once_with(
            customer_provided_platform=None,
            existing_app_platform=None,
            force_interactive=False)

    @mock.patch('ebcli.controllers.initialize._determine_platform')
    @mock.patch('ebcli.controllers.initialize.sshops')
    @mock.patch('ebcli.controllers.initialize.initializeops')
    @mock.patch('ebcli.controllers.initialize.commonops')
    @mock.patch('ebcli.controllers.initialize.elasticbeanstalk')
    @mock.patch('ebcli.controllers.initialize.io.get_input')
    @mock.patch('ebcli.controllers.initialize.set_default_env')
    @mock.patch('ebcli.controllers.initialize.create_app_or_use_existing_one')
    @mock.patch('ebcli.controllers.initialize.get_app_name')
    def test_init__force_interactive_mode_using_argument(
            self,
            get_app_name_mock,
            create_app_or_use_existing_one_mock,
            set_default_env_mock,
            get_input_mock,
            elasticbeanstalk_mock,
            commonops_mock,
            initops_mock,
            sshops_mock,
            _determine_platform_mock
    ):
        get_app_name_mock.return_value = 'my-application'
        fileoperations.create_config_file('app1', 'us-west-1', 'random')
        commonops_mock.credentials_are_valid.return_value = True
        elasticbeanstalk_mock.application_exist.return_value = False
        create_app_or_use_existing_one_mock.return_value = (None, None)
        commonops_mock.get_default_keyname.side_effect = initialize.NotInitializedError
        commonops_mock.get_region.return_value = 'us-west-2'
        commonops_mock.check_credentials.return_value = (None, 'us-west-2')
        commonops_mock.set_region_for_application.return_value = 'us-west-2'
        sshops_mock.prompt_for_ec2_keyname.return_value = 'test'
        _determine_platform_mock.return_value = 'PHP 7.2 running on 64bit Amazon Linux'

        get_input_mock.side_effect = [
            '3',  # region number
            self.app_name,  # Application name
            'n',  # Set up ssh selection
        ]

        app = EB(argv=['init', '-i'])
        app.setup()
        app.run()

        initops_mock.setup.assert_called_with(
            'my-application',
            'us-west-2',
            'PHP 7.2 running on 64bit Amazon Linux',
            branch=None,
            dir_path=None,
            repository=None
        )
        get_app_name_mock.assert_called_once_with([], True, False)
        _determine_platform_mock.assert_called_once_with(
            customer_provided_platform=None,
            existing_app_platform=None,
            force_interactive=True)

    @mock.patch('ebcli.controllers.initialize._determine_platform')
    @mock.patch('ebcli.controllers.initialize.sshops')
    @mock.patch('ebcli.controllers.initialize.initializeops')
    @mock.patch('ebcli.controllers.initialize.commonops')
    @mock.patch('ebcli.controllers.initialize.elasticbeanstalk')
    @mock.patch('ebcli.controllers.initialize.set_default_env')
    @mock.patch('ebcli.controllers.initialize.create_app_or_use_existing_one')
    @mock.patch('ebcli.controllers.initialize.get_app_name')
    def test_init_no_creds(
            self,
            get_app_name_mock,
            create_app_or_use_existing_one_mock,
            set_default_env_mock,
            elasticbeanstalk_mock,
            commonops_mock,
            initops_mock,
            sshops_mock,
            _determine_platform_mock
    ):
        get_app_name_mock.return_value = self.app_name
        commonops_mock.credentials_are_valid.return_value = False
        commonops_mock.get_region.return_value = 'us-west-2'
        sshops_mock.prompt_for_ec2_keyname.return_value = 'test'
        set_default_env_mock.return_value = None
        elasticbeanstalk_mock.application_exist.return_value = True
        create_app_or_use_existing_one_mock.return_value = (None, None)
        commonops_mock.get_default_keyname.return_value = ''
        commonops_mock.get_default_region.return_value = ''
        commonops_mock.check_credentials.return_value = (None, 'us-west-2')
        commonops_mock.set_region_for_application.return_value = 'us-west-2'
        _determine_platform_mock.return_value = 'PHP 7.2 running on 64bit Amazon Linux'

        EB.Meta.exit_on_close = False
        app = EB(
            argv=[
                'init', self.app_name,
                '-r', 'us-west-2'
            ]
        )
        app.setup()
        app.run()

        commonops_mock.set_up_credentials.assert_called_once_with(None, 'us-west-2', False)
        initops_mock.setup.assert_called_with(
            self.app_name,
            'us-west-2',
            'PHP 7.2 running on 64bit Amazon Linux',
            branch=None,
            dir_path=None,
            repository=None
        )
        _determine_platform_mock.assert_called_once_with(
            customer_provided_platform=None,
            existing_app_platform=None,
            force_interactive=False)

    @mock.patch('ebcli.controllers.initialize._determine_platform')
    @mock.patch('ebcli.controllers.initialize.sshops')
    @mock.patch('ebcli.controllers.initialize.initializeops')
    @mock.patch('ebcli.controllers.initialize.commonops')
    @mock.patch('ebcli.controllers.initialize.elasticbeanstalk')
    @mock.patch('ebcli.controllers.initialize.set_default_env')
    @mock.patch('ebcli.controllers.initialize.create_app_or_use_existing_one')
    @mock.patch('ebcli.controllers.initialize.get_app_name')
    def test_init__force_non_interactive_mode_using_platform_argument(
            self,
            get_app_name_mock,
            create_app_or_use_existing_one_mock,
            set_default_env_mock,
            elasticbeanstalk_mock,
            commonops_mock,
            initops_mock,
            sshops_mock,
            _determine_platform_mock
    ):
        get_app_name_mock.return_value = self.app_name
        sshops_mock.prompt_for_ec2_keyname.return_value = Exception
        set_default_env_mock.return_value = None
        elasticbeanstalk_mock.application_exist.return_value = True
        create_app_or_use_existing_one_mock.return_value = 'platform-arn', 'key'
        commonops_mock.get_default_keyname.return_value = ''
        commonops_mock.get_region.return_value = 'us-west-2'
        commonops_mock.check_credentials.return_value = (None, 'us-west-2')
        commonops_mock.set_region_for_application.return_value = 'us-west-2'
        _determine_platform_mock.return_value = 'php'

        EB.Meta.exit_on_close = False
        app = EB(argv=['init', '-p', 'php', '--tags', 'testkey1=testvalue1, testkey2=testvalue2'])
        app.setup()
        app.run()

        initops_mock.setup.assert_called_with(
            'ebcli-intTest-app',
            'us-west-2',
            'php',
            branch=None,
            dir_path=None,
            repository=None
        )
        _determine_platform_mock.assert_called_once_with(
            customer_provided_platform='php',
            existing_app_platform='platform-arn',
            force_interactive=False)

    @mock.patch('ebcli.controllers.initialize._determine_platform')
    @mock.patch('ebcli.controllers.initialize.sshops')
    @mock.patch('ebcli.controllers.initialize.initializeops')
    @mock.patch('ebcli.controllers.initialize.commonops')
    @mock.patch('ebcli.controllers.initialize.elasticbeanstalk')
    @mock.patch('ebcli.controllers.initialize.set_default_env')
    @mock.patch('ebcli.controllers.initialize.create_app_or_use_existing_one')
    @mock.patch('ebcli.controllers.initialize.should_prompt_customer_to_opt_into_codecommit')
    @mock.patch('ebcli.controllers.initialize.configure_codecommit')
    @mock.patch('ebcli.controllers.initialize.get_app_name')
    def test_init__non_interactive_mode__with_codecommit(
            self,
            get_app_name_mock,
            configure_codecommit_mock,
            should_prompt_customer_to_opt_into_codecommit_mock,
            create_app_or_use_existing_one_mock,
            set_default_env_mock,
            elasticbeanstalk_mock,
            commonops_mock,
            initops_mock,
            sshops_mock,
            _determine_platform_mock,
    ):
        get_app_name_mock.return_value = self.app_name
        sshops_mock.prompt_for_ec2_keyname.return_value = Exception
        set_default_env_mock.return_value = None
        elasticbeanstalk_mock.application_exist.return_value = False
        create_app_or_use_existing_one_mock.return_value = None, None
        commonops_mock.get_default_keyname.return_value = ''
        commonops_mock.get_region.return_value = 'us-east-1'
        commonops_mock.credentials_are_valid.return_value = True
        commonops_mock.check_credentials.return_value = (None, 'us-east-1')
        commonops_mock.set_region_for_application.return_value = 'us-east-1'
        should_prompt_customer_to_opt_into_codecommit_mock.return_value = True
        configure_codecommit_mock.return_value = ('my-repo', 'prod/mybranch')
        _determine_platform_mock.return_value = 'ruby'

        app = EB(
            argv=[
                'init',
                '-p', 'ruby',
                '--source', 'codecommit/my-repo/prod/mybranch',
                '--region', 'us-east-1'
            ]
        )
        app.setup()
        app.run()

        initops_mock.setup.assert_called_with(
            'ebcli-intTest-app',
            'us-east-1',
            'ruby',
            dir_path=None,
            repository='my-repo',
            branch='prod/mybranch'
        )
        configure_codecommit_mock.assert_called_once_with('codecommit/my-repo/prod/mybranch')
        _determine_platform_mock.assert_called_once_with(
            customer_provided_platform='ruby',
            existing_app_platform=None,
            force_interactive=False)

    @mock.patch('ebcli.controllers.initialize._determine_platform')
    @mock.patch('ebcli.controllers.initialize.sshops')
    @mock.patch('ebcli.controllers.initialize.initializeops')
    @mock.patch('ebcli.controllers.initialize.commonops')
    @mock.patch('ebcli.controllers.initialize.create_app_or_use_existing_one')
    @mock.patch('ebcli.controllers.initialize.should_prompt_customer_to_opt_into_codecommit')
    @mock.patch('ebcli.controllers.initialize.configure_codecommit')
    @mock.patch('ebcli.controllers.initialize.get_app_name')
    def test_init__interactive_mode__with_codecommit(
            self,
            get_app_name_mock,
            configure_codecommit_mock,
            should_prompt_customer_to_opt_into_codecommit_mock,
            create_app_or_use_existing_one_mock,
            commonops_mock,
            initops_mock,
            sshops_mock,
            _determine_platform_mock
    ):
        get_app_name_mock.return_value = 'my-app'
        fileoperations.create_config_file('app1', 'us-west-1', 'random')
        commonops_mock.credentials_are_valid.return_value = True
        create_app_or_use_existing_one_mock.return_value = None, None
        commonops_mock.get_default_keyname.return_value = 'ec2-keyname'
        commonops_mock.get_region.return_value = 'us-east-1'
        commonops_mock.check_credentials.return_value = (None, 'us-east-1')
        commonops_mock.set_region_for_application.return_value = 'us-east-1'
        should_prompt_customer_to_opt_into_codecommit_mock.return_value = True
        configure_codecommit_mock.return_value = ('new-repo', 'devo')
        sshops_mock.prompt_for_ec2_keyname.return_value = 'test'
        _determine_platform_mock.return_value = 'PHP 7.2 running on 64bit Amazon Linux'

        app = EB(
            argv=['init', '--region', 'us-east-1', 'my-app'])
        app.setup()
        app.run()

        initops_mock.setup.assert_called_with(
            'my-app',
            'us-east-1',
            'PHP 7.2 running on 64bit Amazon Linux',
            dir_path=None,
            repository='new-repo',
            branch='devo'
        )

        configure_codecommit_mock.assert_called_once_with(None)
        _determine_platform_mock.assert_called_once_with(
            customer_provided_platform=None,
            existing_app_platform=None,
            force_interactive=False)

    @mock.patch('ebcli.controllers.initialize.fileoperations')
    @mock.patch('ebcli.controllers.initialize._determine_platform')
    @mock.patch('ebcli.controllers.initialize.initializeops')
    @mock.patch('ebcli.controllers.initialize.commonops')
    @mock.patch('ebcli.controllers.initialize.create_app_or_use_existing_one')
    @mock.patch('ebcli.controllers.initialize.handle_buildspec_image')
    @mock.patch('ebcli.controllers.initialize.get_keyname')
    @mock.patch('ebcli.controllers.initialize.get_app_name')
    @mock.patch('ebcli.controllers.initialize.should_prompt_customer_to_opt_into_codecommit')
    def test_init__interactive_mode__with_codebuild_buildspec(
            self,
            should_prompt_customer_to_opt_into_codecommit_mock,
            get_app_name_mock,
            get_keyname_mock,
            handle_buildspec_image_mock,
            create_app_or_use_existing_one_mock,
            commonops_mock,
            initops_mock,
            _determine_platform_mock,
            fileoperations_mock,
    ):
        should_prompt_customer_to_opt_into_codecommit_mock.return_value = False
        commonops_mock.set_region_for_application.return_value = 'us-west-2'
        get_app_name_mock.return_value = self.app_name
        initops_mock.credentials_are_valid.return_value = True
        fileoperations_mock.env_yaml_exists.return_value = None
        get_keyname_mock.return_value = 'test'
        _determine_platform_mock.return_value = 'PHP 7.2 running on 64bit Amazon Linux'
        commonops_mock.check_credentials.return_value = ('eb-cli', 'us-west-2')
        commonops_mock.set_region_for_application.return_value = 'us-west-2'

        create_app_or_use_existing_one_mock.return_value = (None, None)

        app = EB(argv=['init', '-i'])
        app.setup()
        app.run()

        initops_mock.setup.assert_called_with(
            self.app_name,
            'us-west-2',
            'PHP 7.2 running on 64bit Amazon Linux',
            branch=None,
            dir_path=None,
            repository=None
        )
        handle_buildspec_image_mock.assert_called_once_with('PHP 7.2 running on 64bit Amazon Linux', False)

        write_config_calls = [
            mock.call('global', 'default_ec2_keyname', 'test'),
            mock.call('global', 'include_git_submodules', True)
        ]
        fileoperations_mock.write_config_setting.assert_has_calls(write_config_calls)
        _determine_platform_mock.assert_called_once_with(
            customer_provided_platform=None,
            existing_app_platform=None,
            force_interactive=True)

    @mock.patch('ebcli.controllers.initialize.sshops')
    @mock.patch('ebcli.controllers.initialize.initializeops')
    @mock.patch('ebcli.controllers.initialize.commonops')
    @mock.patch('ebcli.controllers.initialize.elasticbeanstalk')
    @mock.patch('ebcli.controllers.initialize._determine_platform')
    @mock.patch('ebcli.controllers.initialize.fileoperations.get_platform_from_env_yaml')
    @mock.patch('ebcli.controllers.initialize.set_default_env')
    @mock.patch('ebcli.controllers.initialize.create_app_or_use_existing_one')
    @mock.patch('ebcli.controllers.initialize.handle_buildspec_image')
    @mock.patch('ebcli.controllers.initialize.get_keyname')
    @mock.patch('ebcli.controllers.initialize.should_prompt_customer_to_opt_into_codecommit')
    @mock.patch('ebcli.controllers.initialize.configure_codecommit')
    @mock.patch('ebcli.controllers.initialize.get_app_name')
    def test_init_with_codecommit_source_and_codebuild(
            self,
            get_app_name_mock,
            configure_codecommit_mock,
            should_prompt_customer_to_opt_into_codecommit_mock,
            get_keyname_mock,
            handle_buildspec_image_mock,
            create_app_or_use_existing_one_mock,
            set_default_env_mock,
            get_platform_from_env_yaml_mock,
            _determine_platform_mock,
            elasticbeanstalk_mock,
            commonops_mock,
            initops_mock,
            sshops_mock,
    ):
        get_app_name_mock.return_value = 'testDir'
        get_platform_from_env_yaml_mock.return_value = 'PHP 5.5'
        get_keyname_mock.return_value = 'keyname'
        _determine_platform_mock.return_value = 'PHP 7.2 running on 64bit Amazon Linux'
        sshops_mock.prompt_for_ec2_keyname.return_value = Exception
        set_default_env_mock.return_value = None
        elasticbeanstalk_mock.application_exist.return_value = False
        create_app_or_use_existing_one_mock.return_value = None, None
        commonops_mock.get_default_keyname.return_value = ''
        commonops_mock.get_region.return_value = 'us-east-1'
        commonops_mock.check_credentials.return_value = (None, 'us-east-1')
        commonops_mock.set_region_for_application.return_value = 'us-east-1'
        should_prompt_customer_to_opt_into_codecommit_mock.return_value = True
        configure_codecommit_mock.return_value = ('my-repo', 'prod')

        app = EB(argv=['init', '--source', 'codecommit/my-repo/prod', '--region', 'us-east-1'])
        app.setup()
        app.run()

        initops_mock.setup.assert_called_with(
            'testDir',
            'us-east-1',
            'PHP 7.2 running on 64bit Amazon Linux',
            branch='prod',
            dir_path=None,
            repository='my-repo'
        )
        handle_buildspec_image_mock.assert_called_once_with(
            'PHP 7.2 running on 64bit Amazon Linux',
            False
        )
        configure_codecommit_mock.assert_called_once_with('codecommit/my-repo/prod')
        _determine_platform_mock.assert_called_once_with(
            customer_provided_platform=None,
            existing_app_platform=None,
            force_interactive=False)


class TestInitModule(unittest.TestCase):
    solution = SolutionStack('64bit Amazon Linux 2014.03 v1.0.6 running PHP 5.5')
    app_name = 'ebcli-intTest-app'

    def setUp(self):
        self.root_dir = os.getcwd()
        if not os.path.exists('testDir'):
            os.mkdir('testDir')

        os.chdir('testDir')

        fileoperations.create_config_file(
            self.app_name,
            'us-west-2',
            self.solution.name
        )

    def tearDown(self):
        os.chdir(self.root_dir)
        shutil.rmtree('testDir')

    @mock.patch('ebcli.controllers.initialize.codecommit.list_branches')
    @mock.patch('ebcli.controllers.initialize.codecommit.get_repository')
    @mock.patch('ebcli.controllers.initialize.SourceControl.get_source_control')
    @mock.patch('ebcli.controllers.initialize.utils.prompt_for_item_in_list')
    def test_get_branch_interactive__one_or_more_branches_already_exist_in_the_repository__initialize_with_existing_repository_and_branch(
            self,
            prompt_for_item_in_list_mock,
            get_source_control_mock,
            get_repository_mock,
            list_branches_mock
    ):
        source_control_mock = mock.MagicMock()
        source_control_mock.get_current_branch = mock.MagicMock(return_value='master')
        source_control_mock.setup_codecommit_remote_repo = mock.MagicMock()
        get_source_control_mock.return_value = source_control_mock
        list_branches_mock.return_value = {
            'branches': [
                'develop',
                'master'
            ]
        }
        get_repository_mock.return_value = {
            'repositoryMetadata': {
                'cloneUrlHttp': 'https://git-codecommit.fake.amazonaws.com/v1/repos/my-repo'
            }
        }
        prompt_for_item_in_list_mock.return_value = 2  # initialize with 'master' branch

        initialize.get_branch_interactive('my-repo')

        list_branches_mock.assert_called_once_with('my-repo')
        prompt_for_item_in_list_mock.assert_called_once_with(
            [
                'develop',
                'master',
                '[ Create new Branch with local HEAD ]'
            ],
            default=2
        )
        get_repository_mock.assert_called_once_with('my-repo')
        source_control_mock.setup_codecommit_remote_repo.assert_called_once_with(
            remote_url='https://git-codecommit.fake.amazonaws.com/v1/repos/my-repo'
        )

    @mock.patch('ebcli.controllers.initialize.create_codecommit_branch')
    @mock.patch('ebcli.controllers.initialize.codecommit.list_branches')
    @mock.patch('ebcli.controllers.initialize.codecommit.get_repository')
    @mock.patch('ebcli.controllers.initialize.SourceControl.get_source_control')
    @mock.patch('ebcli.controllers.initialize.utils.prompt_for_item_in_list')
    @mock.patch('ebcli.controllers.initialize.io.prompt_for_unique_name')
    @mock.patch('ebcli.controllers.initialize.io.echo')
    def test_get_branch_interactive__one_or_more_branches_already_exist_in_the_repository__initialize_with_existing_repository_but_with_new_branch_from_HEAD(
            self,
            echo_mock,
            prompt_for_unique_name_mock,
            prompt_for_item_in_list_mock,
            get_source_control_mock,
            get_repository_mock,
            list_branches_mock,
            create_codecommit_branch_mock
    ):
        source_control_mock = mock.MagicMock()
        source_control_mock.get_current_branch = mock.MagicMock(return_value='master')
        source_control_mock.setup_codecommit_remote_repo = mock.MagicMock()
        source_control_mock.setup_existing_codecommit_branch = mock.MagicMock(return_value=True)
        get_source_control_mock.return_value = source_control_mock
        list_branches_mock.return_value = {
            'branches': [
                'develop',
                'master'
            ]
        }
        get_repository_mock.return_value = {
            'repositoryMetadata': {
                'cloneUrlHttp': 'https://git-codecommit.fake.amazonaws.com/v1/repos/my-repo'
            }
        }
        create_codecommit_branch_mock.side_effect = None
        prompt_for_unique_name_mock.return_value = 'master2'
        prompt_for_item_in_list_mock.return_value = '[ Create new Branch with local HEAD ]'

        initialize.get_branch_interactive('my-repo')

        list_branches_mock.assert_called_once_with('my-repo')
        prompt_for_item_in_list_mock.assert_called_once_with(
            [
                'develop',
                'master',
                '[ Create new Branch with local HEAD ]'
            ],
            default=2
        )
        get_repository_mock.assert_called_once_with('my-repo')
        source_control_mock.setup_codecommit_remote_repo.assert_called_once_with(
            remote_url='https://git-codecommit.fake.amazonaws.com/v1/repos/my-repo'
        )
        echo_mock.assert_has_calls(
            [
                mock.call('Select a branch'),
                mock.call(),
                mock.call('Enter Branch Name'),
                mock.call('***** Must have at least one commit to create a new branch with CodeCommit *****')
            ]
        )
        create_codecommit_branch_mock.assert_called_once_with(source_control_mock, 'master2')

    @mock.patch('ebcli.controllers.initialize.create_codecommit_branch')
    @mock.patch('ebcli.controllers.initialize.codecommit.list_branches')
    @mock.patch('ebcli.controllers.initialize.codecommit.get_repository')
    @mock.patch('ebcli.controllers.initialize.SourceControl.get_source_control')
    @mock.patch('ebcli.controllers.initialize.io.prompt_for_unique_name')
    @mock.patch('ebcli.controllers.initialize.io.echo')
    def test_get_branch_interactive__repository_has_no_branches__initialize_with_new_branch_from_HEAD(
            self,
            echo_mock,
            prompt_for_unique_name_mock,
            get_source_control_mock,
            get_repository_mock,
            list_branches_mock,
            create_codecommit_branch_mock
    ):
        source_control_mock = mock.MagicMock()
        source_control_mock.get_current_branch = mock.MagicMock(return_value='master')
        source_control_mock.setup_codecommit_remote_repo = mock.MagicMock()
        source_control_mock.setup_existing_codecommit_branch = mock.MagicMock(return_value=True)
        get_source_control_mock.return_value = source_control_mock
        list_branches_mock.return_value = {
            'branches': []
        }
        get_repository_mock.return_value = {
            'repositoryMetadata': {
                'cloneUrlHttp': 'https://git-codecommit.fake.amazonaws.com/v1/repos/my-repo'
            }
        }
        create_codecommit_branch_mock.side_effect = None
        prompt_for_unique_name_mock.return_value = 'master2'

        initialize.get_branch_interactive('my-repo')

        list_branches_mock.assert_called_once_with('my-repo')
        get_repository_mock.assert_called_once_with('my-repo')
        source_control_mock.setup_codecommit_remote_repo.assert_called_once_with(
            remote_url='https://git-codecommit.fake.amazonaws.com/v1/repos/my-repo'
        )
        echo_mock.assert_has_calls(
            [
                mock.call(),
                mock.call('Enter Branch Name'),
                mock.call('***** Must have at least one commit to create a new branch with CodeCommit *****')
            ]
        )
        create_codecommit_branch_mock.assert_called_once_with(source_control_mock, 'master2')

    @mock.patch('ebcli.controllers.initialize.create_codecommit_branch')
    @mock.patch('ebcli.controllers.initialize.codecommit.list_branches')
    @mock.patch('ebcli.controllers.initialize.codecommit.get_repository')
    @mock.patch('ebcli.controllers.initialize.SourceControl.get_source_control')
    @mock.patch('ebcli.controllers.initialize.utils.prompt_for_item_in_list')
    @mock.patch('ebcli.controllers.initialize.io.prompt_for_unique_name')
    @mock.patch('ebcli.controllers.initialize.io.echo')
    def test_get_branch_interactive__one_or_more_branches_already_exist_in_the_repository__initialization_with_existing_repository_but_new_branch_from_HEAD_failed(
            self,
            echo_mock,
            prompt_for_unique_name_mock,
            prompt_for_item_in_list_mock,
            get_source_control_mock,
            get_repository_mock,
            list_branches_mock,
            create_codecommit_branch_mock
    ):
        source_control_mock = mock.MagicMock()
        source_control_mock.get_current_branch = mock.MagicMock(return_value='master')
        source_control_mock.setup_codecommit_remote_repo = mock.MagicMock()
        source_control_mock.setup_existing_codecommit_branch = mock.MagicMock(return_value=True)
        get_source_control_mock.return_value = source_control_mock
        list_branches_mock.return_value = {
            'branches': [
                'develop',
                'master'
            ]
        }
        get_repository_mock.return_value = {
            'repositoryMetadata': {
                'cloneUrlHttp': 'https://git-codecommit.fake.amazonaws.com/v1/repos/my-repo'
            }
        }
        create_codecommit_branch_mock.side_effect = initialize.ServiceError
        prompt_for_unique_name_mock.return_value = 'master2'
        prompt_for_item_in_list_mock.return_value = '[ Create new Branch with local HEAD ]'

        initialize.get_branch_interactive('my-repo')

        list_branches_mock.assert_called_once_with('my-repo')
        prompt_for_item_in_list_mock.assert_called_once_with(
            [
                'develop',
                'master',
                '[ Create new Branch with local HEAD ]',
            ],
            default=2
        )
        get_repository_mock.assert_called_once_with('my-repo')
        source_control_mock.setup_codecommit_remote_repo.assert_called_once_with(
            remote_url='https://git-codecommit.fake.amazonaws.com/v1/repos/my-repo'
        )
        echo_mock.assert_has_calls(
            [
                mock.call('Select a branch'),
                mock.call(),
                mock.call('Enter Branch Name'),
                mock.call('***** Must have at least one commit to create a new branch with CodeCommit *****'),
                mock.call("Could not set CodeCommit branch with the current commit, run with '--debug' to get the full error")
            ]
        )
        create_codecommit_branch_mock.assert_called_once_with(source_control_mock, 'master2')

    @mock.patch('ebcli.controllers.initialize.io.echo')
    def test_create_codecommit_branch(
            self,
            echo_mock
    ):
        source_control_mock = mock.MagicMock()
        source_control_mock.get_current_commit = mock.MagicMock(return_value='ca4aebb896790302561b8b6d0276743afd70c3b6')

        initialize.create_codecommit_branch(source_control_mock, 'master')

        source_control_mock.setup_new_codecommit_branch.assert_called_once_with(branch_name='master')
        echo_mock.assert_called_once_with('Successfully created branch: master')

    @mock.patch('ebcli.controllers.initialize.io.echo')
    def test_create_codecommit_branch__current_commit_could_not_be_determined__staged_files_exist(
            self,
            echo_mock
    ):
        source_control_mock = mock.MagicMock()
        source_control_mock.get_current_commit = mock.MagicMock(return_value=None)
        source_control_mock.get_list_of_staged_files.return_value = b"""ebcli/controllers/initialize.py
    tests/unit/controllers/test_init.py
    """

        initialize.create_codecommit_branch(source_control_mock, 'master')

        echo_mock.assert_called_once_with(
            'Could not set create a commit with staged files; cannot setup CodeCommit branch without a commit'
        )

    @mock.patch('ebcli.controllers.initialize.io.echo')
    def test_create_codecommit_branch__current_commit_could_not_be_determined__no_staged_files_exist(
            self,
            echo_mock
    ):
        source_control_mock = mock.MagicMock()
        source_control_mock.get_current_commit = mock.MagicMock(return_value=None)
        source_control_mock.get_list_of_staged_files.return_value = ''

        initialize.create_codecommit_branch(source_control_mock, 'master')

        echo_mock.assert_called_once_with(
            'Successfully created branch: master'
        )
        source_control_mock.create_initial_commit.assert_called_once()

    @mock.patch('ebcli.controllers.initialize.elasticbeanstalk.get_application_names')
    @mock.patch('ebcli.controllers.initialize.fileoperations.get_current_directory_name')
    @mock.patch('ebcli.controllers.initialize.utils.prompt_for_item_in_list')
    @mock.patch('ebcli.controllers.initialize.io.prompt_for_unique_name')
    @mock.patch('ebcli.controllers.initialize.io.echo')
    def test_get_application_name_interactive__no_apps_exist__customer_is_prompted_for_new_app_name(
            self,
            echo_mock,
            prompt_for_unique_name_mock,
            prompt_for_item_in_list_mock,
            get_current_directory_name_mock,
            get_application_names_mock
    ):
        get_application_names_mock.return_value = []
        get_current_directory_name_mock.return_value = 'my-application-dir'
        prompt_for_unique_name_mock.return_value = 'unique-app-name'

        self.assertEqual(
            'unique-app-name',
            initialize._get_application_name_interactive()
        )

        echo_mock.assert_has_calls(
            [
                mock.call(),
                mock.call('Enter Application Name')
            ]
        )
        prompt_for_unique_name_mock.assert_called_once_with(
            'my-application-dir',
            []
        )

    @mock.patch('ebcli.controllers.initialize.elasticbeanstalk.get_application_names')
    @mock.patch('ebcli.controllers.initialize.fileoperations.get_current_directory_name')
    @mock.patch('ebcli.controllers.initialize.utils.prompt_for_item_in_list')
    @mock.patch('ebcli.controllers.initialize.io.prompt_for_unique_name')
    @mock.patch('ebcli.controllers.initialize.io.echo')
    def test_get_application_name_interactive__one_or_more_apps_exist__customer_chooses_to_create_new_app(
            self,
            echo_mock,
            prompt_for_unique_name_mock,
            prompt_for_item_in_list_mock,
            get_current_directory_name_mock,
            get_application_names_mock
    ):
        get_application_names_mock.return_value = [
            'my-app-1',
            'my-app-2',
        ]
        get_current_directory_name_mock.return_value = 'my-application-dir'
        prompt_for_item_in_list_mock.return_value = '[ Create new Application ]'
        prompt_for_unique_name_mock.return_value = 'unique-app-name'

        self.assertEqual(
            'unique-app-name',
            initialize._get_application_name_interactive()
        )

        echo_mock.assert_has_calls(
            [
                mock.call('Select an application to use'),
                mock.call(),
                mock.call('Enter Application Name')
            ]
        )
        prompt_for_unique_name_mock.assert_called_once_with(
            'my-application-dir',
            [
                'my-app-1',
                'my-app-2',
                '[ Create new Application ]'
            ]
        )

    @mock.patch('ebcli.controllers.initialize.elasticbeanstalk.get_application_names')
    @mock.patch('ebcli.controllers.initialize.fileoperations.get_current_directory_name')
    @mock.patch('ebcli.controllers.initialize.utils.prompt_for_item_in_list')
    @mock.patch('ebcli.controllers.initialize.io.prompt_for_unique_name')
    @mock.patch('ebcli.controllers.initialize.io.echo')
    def test_get_application_name_interactive__one_or_more_apps_exist__customer_selects_existing_app(
            self,
            echo_mock,
            prompt_for_unique_name_mock,
            prompt_for_item_in_list_mock,
            get_current_directory_name_mock,
            get_application_names_mock
    ):
        get_application_names_mock.return_value = [
            'my-app-1',
            'my-app-2',
        ]
        get_current_directory_name_mock.return_value = 'my-application-dir'
        prompt_for_item_in_list_mock.return_value = 'my-app-2'

        self.assertEqual(
            'my-app-2',
            initialize._get_application_name_interactive()
        )

        echo_mock.assert_has_calls(
            [
                mock.call('Select an application to use'),
            ]
        )
        prompt_for_unique_name_mock.assert_not_called()

    @mock.patch('ebcli.controllers.initialize.elasticbeanstalk.application_exist')
    @mock.patch('ebcli.controllers.initialize.commonops.pull_down_app_info')
    @mock.patch('ebcli.controllers.initialize.commonops.create_app')
    def test_create_app_or_use_existing_one__application_exists(
            self,
            create_app_mock,
            pull_down_app_info_mock,
            application_exist_mock,
    ):
        application_exist_mock.return_value = True
        pull_down_app_info_mock.return_value = ('php-5.5', 'keyname')

        self.assertEqual(
            ('php-5.5', 'keyname'),
            initialize.create_app_or_use_existing_one('app_name', 'default_env', None)
        )

        application_exist_mock.assert_called_once_with('app_name')
        pull_down_app_info_mock.assert_called_once_with('app_name', default_env='default_env')
        create_app_mock.assert_not_called()

    @mock.patch('ebcli.controllers.initialize.elasticbeanstalk.application_exist')
    @mock.patch('ebcli.controllers.initialize.commonops.pull_down_app_info')
    @mock.patch('ebcli.controllers.initialize.commonops.create_app')
    def test_create_app_or_use_existing_one__application_does_not_exist(
            self,
            create_app_mock,
            pull_down_app_info_mock,
            application_exist_mock,
    ):
        application_exist_mock.return_value = False
        create_app_mock.return_value = ('php-5.5', 'keyname')

        self.assertEqual(
            ('php-5.5', 'keyname'),
            initialize.create_app_or_use_existing_one('app_name', 'default_env', None)
        )

        application_exist_mock.assert_called_once_with('app_name')
        create_app_mock.assert_called_once_with('app_name', default_env='default_env', tags=None)
        pull_down_app_info_mock.assert_not_called()

    def test_set_default_env__force_non_interactive(self):
        self.assertEqual('/ni', initialize.set_default_env(False, True))

    def test_set_default_env__interactive_mode(self):
        self.assertIsNone(initialize.set_default_env(True, False))

    def test_set_default_env__non_interactive(self):
        self.assertIsNone(initialize.set_default_env(False, False))

    @mock.patch('ebcli.controllers.initialize.fileoperations.get_platform_from_env_yaml')
    def test_extract_solution_stack_from_env_yaml__platform_exists(
            self,
            get_platform_from_env_yaml_mock
    ):
        get_platform_from_env_yaml_mock.return_value = '64bit Amazon Linux 2014.03 v1.0.6 running PHP 5.5'
        self.assertEqual(
            'PHP 5.5',
            initialize.extract_solution_stack_from_env_yaml()
        )

    @mock.patch('ebcli.controllers.initialize.fileoperations.get_platform_from_env_yaml')
    def test_extract_solution_stack_from_env_yaml__platform_absent(
            self,
            get_platform_from_env_yaml_mock
    ):
        get_platform_from_env_yaml_mock.return_value = None
        self.assertIsNone(initialize.extract_solution_stack_from_env_yaml())

    @mock.patch('ebcli.controllers.initialize.fileoperations.get_build_configuration')
    @mock.patch('ebcli.controllers.initialize.fileoperations.build_spec_exists')
    def test_handle_buildspec_image__force_non_interactive(
            self,
            build_spec_exists_mock,
            get_build_configuration_mock
    ):
        build_spec_exists_mock.return_value = False

        self.assertIsNone(initialize.handle_buildspec_image('PHP 5.5', True))

        get_build_configuration_mock.assert_not_called()

    @mock.patch('ebcli.controllers.initialize.fileoperations.get_build_configuration')
    @mock.patch('ebcli.controllers.initialize.initializeops.get_codebuild_image_from_platform')
    @mock.patch('ebcli.controllers.initialize.fileoperations.write_buildspec_config_header')
    @mock.patch('ebcli.controllers.initialize.fileoperations.build_spec_exists')
    def test_handle_buildspec_image__force_non_interactive(
            self,
            build_spec_exists_mock,
            write_buildspec_config_header_mock,
            get_codebuild_image_from_platform_mock,
            get_build_configuration_mock
    ):
        compute_type = 'BUILD_GENERAL1_SMALL'
        service_role = 'eb-test'
        timeout = 60
        build_config = BuildConfiguration(
            image=None,
            compute_type=compute_type,
            service_role=service_role,
            timeout=timeout
        )
        build_spec_exists_mock.return_value = True
        get_build_configuration_mock.return_value = build_config

        self.assertIsNone(initialize.handle_buildspec_image('PHP 5.5', True))

        get_codebuild_image_from_platform_mock.assert_not_called()
        write_buildspec_config_header_mock.assert_not_called()

    @mock.patch('ebcli.controllers.initialize.fileoperations.get_build_configuration')
    @mock.patch('ebcli.controllers.initialize.initializeops.get_codebuild_image_from_platform')
    @mock.patch('ebcli.controllers.initialize.fileoperations.write_buildspec_config_header')
    @mock.patch('ebcli.controllers.initialize.fileoperations.build_spec_exists')
    def test_handle_buildspec_image__no_image_in_buildspec(
            self,
            build_spec_exists_mock,
            write_buildspec_config_header_mock,
            get_codebuild_image_from_platform_mock,
            get_build_configuration_mock
    ):
        build_spec_exists_mock.return_value = True
        build_config = BuildConfiguration()
        get_build_configuration_mock.return_value = build_config

        self.assertIsNone(initialize.handle_buildspec_image('PHP 5.5', True))

        get_codebuild_image_from_platform_mock.assert_not_called()
        write_buildspec_config_header_mock.assert_not_called()

    @mock.patch('ebcli.controllers.initialize.fileoperations.get_build_configuration')
    @mock.patch('ebcli.controllers.initialize.initializeops.get_codebuild_image_from_platform')
    @mock.patch('ebcli.controllers.initialize.fileoperations.write_buildspec_config_header')
    @mock.patch('ebcli.controllers.initialize.io.echo')
    @mock.patch('ebcli.controllers.initialize.utils.prompt_for_index_in_list')
    @mock.patch('ebcli.controllers.initialize.fileoperations.build_spec_exists')
    def test_handle_buildspec_image__multiple_matching_images_for_platform(
            self,
            build_spec_exists_mock,
            prompt_for_index_in_list_mock,
            echo_mock,
            write_buildspec_config_header_mock,
            get_codebuild_image_from_platform_mock,
            get_build_configuration_mock
    ):
        compute_type = 'BUILD_GENERAL1_SMALL'
        service_role = 'eb-test'
        timeout = 60
        build_config = BuildConfiguration(
            image=None,
            compute_type=compute_type,
            service_role=service_role,
            timeout=timeout
        )
        build_spec_exists_mock.return_value = True
        get_build_configuration_mock.return_value = build_config
        get_codebuild_image_from_platform_mock.return_value = [
            {
                'name': 'aws/codebuild/eb-java-8-amazonlinux-64:2.1.6',
                'description': 'Java 8 Running on Amazon Linux 64bit '
            },
            {
                'name': 'aws/codebuild/eb-java-8-amazonlinux-32:2.1.6',
                'description': 'Java 8 Running on Amazon Linux 32bit '
            }
        ]
<<<<<<< HEAD
        prompt_for_index_in_list_mock.return_value = 1
=======
        prompt_for_index_in_list_mock.return_value =  1
>>>>>>> b8eb8ecf

        self.assertIsNone(initialize.handle_buildspec_image('Java 8', False))

        get_codebuild_image_from_platform_mock.assert_called_once_with('Java 8')
        write_buildspec_config_header_mock.assert_called_once_with(
            'Image',
            'aws/codebuild/eb-java-8-amazonlinux-32:2.1.6'
        )
        echo_mock.assert_has_calls(
            [
                mock.call(
                    'Could not determine best image for buildspec file please select from list.\n '
                    'Current chosen platform: Java 8'
                )
            ]
        )
        prompt_for_index_in_list_mock.assert_called_once_with(['Java 8 Running on Amazon Linux 64bit ', 'Java 8 Running on Amazon Linux 32bit '])


    @mock.patch('ebcli.controllers.initialize.fileoperations.get_build_configuration')
    @mock.patch('ebcli.controllers.initialize.initializeops.get_codebuild_image_from_platform')
    @mock.patch('ebcli.controllers.initialize.fileoperations.write_buildspec_config_header')
    @mock.patch('ebcli.controllers.initialize.io.echo')
    @mock.patch('ebcli.controllers.initialize.utils.prompt_for_index_in_list')
    @mock.patch('ebcli.controllers.initialize.fileoperations.build_spec_exists')
    def test_handle_buildspec_image__single_image_matches(
            self,
            build_spec_exists_mock,
            prompt_for_index_in_list_mock,
            echo_mock,
            write_buildspec_config_header_mock,
            get_codebuild_image_from_platform_mock,
            get_build_configuration_mock
    ):
        compute_type = 'BUILD_GENERAL1_SMALL'
        service_role = 'eb-test'
        timeout = 60
        build_config = BuildConfiguration(
            image=None,
            compute_type=compute_type,
            service_role=service_role,
            timeout=timeout
        )
        build_spec_exists_mock.return_value = True
        get_build_configuration_mock.return_value = build_config
        get_codebuild_image_from_platform_mock.return_value = [{
            'name': 'aws/codebuild/eb-java-8-amazonlinux-64:2.1.6',
            'description': 'Java 8 Running on Amazon Linux 64bit '
        }]
        prompt_for_index_in_list_mock.return_value = 'Java 8 Running on Amazon Linux 32bit '

        self.assertIsNone(initialize.handle_buildspec_image('Java 8', False))

        get_codebuild_image_from_platform_mock.assert_called_once_with('Java 8')
        write_buildspec_config_header_mock.assert_called_once_with(
            'Image',
            'aws/codebuild/eb-java-8-amazonlinux-64:2.1.6'
        )
        echo_mock.assert_called_once_with(
            'Buildspec file is present but no image is specified; using latest image for selected platform: Java 8'
        )
        prompt_for_index_in_list_mock.assert_not_called()

    @mock.patch('ebcli.controllers.initialize.establish_codecommit_repository')
    @mock.patch('ebcli.controllers.initialize.establish_codecommit_branch')
    def test_establish_codecommit_repository_and_branch(
            self,
            establish_codecommit_branch_mock,
            establish_codecommit_repository_mock
    ):
        establish_codecommit_repository_mock.return_value = 'my-repository'
        establish_codecommit_branch_mock.return_value = 'my-branch'

        self.assertEqual(
            ('my-repository', 'my-branch'),
            initialize.establish_codecommit_repository_and_branch(
                True,
                'us-west-2',
                False,
                'https://codecommit.edu.git'
            )
        )

        establish_codecommit_repository_mock.assert_called_once_with(True, False, 'https://codecommit.edu.git')
        establish_codecommit_branch_mock.assert_called_once_with(
            'my-repository',
            'us-west-2',
            False,
            'https://codecommit.edu.git'
        )

    @mock.patch('ebcli.controllers.initialize.get_repository_interactive')
    @mock.patch('ebcli.controllers.initialize.setup_codecommit_remote_repo')
    def test_establish_codecommit_repository__repository_argument_is_none(
            self,
            setup_codecommit_remote_repo_mock,
            get_repository_interactive_mock
    ):
        source_control_mock = mock.MagicMock()
        source_location = 'https://codecommit.edu.git'
        get_repository_interactive_mock.return_value = 'my-repository'

        self.assertEqual(
            'my-repository',
            initialize.establish_codecommit_repository(None, source_control_mock, source_location)
        )

        get_repository_interactive_mock.assert_called_once_with()
        setup_codecommit_remote_repo_mock.assert_not_called()

    @mock.patch('ebcli.controllers.initialize.get_repository_interactive')
    @mock.patch('ebcli.controllers.initialize.setup_codecommit_remote_repo')
    @mock.patch('ebcli.controllers.initialize.create_codecommit_repository')
    def test_establish_codecommit_repository__repository_argument_is_not_none_but_is_non_existent__repository_is_setup(
            self,
            create_codecommit_repository_mock,
            setup_codecommit_remote_repo_mock,
            get_repository_interactive_mock
    ):
        source_control_mock = mock.MagicMock()
        source_location = 'https://codecommit.edu.git'
        get_repository_interactive_mock.return_value = 'my-repository'
        setup_codecommit_remote_repo_mock.side_effect = [
            initialize.ServiceError,
            None
        ]

        self.assertEqual(
            'my-repository',
            initialize.establish_codecommit_repository('my-repository', source_control_mock, source_location)
        )

        setup_codecommit_remote_repo_mock.assert_has_calls(
            [
                mock.call('my-repository', source_control_mock),
                mock.call('my-repository', source_control_mock)
            ]
        )
        create_codecommit_repository_mock.assert_called_once_with('my-repository')
        get_repository_interactive_mock.assert_not_called()

    @mock.patch('ebcli.controllers.initialize.get_repository_interactive')
    @mock.patch('ebcli.controllers.initialize.setup_codecommit_remote_repo')
    @mock.patch('ebcli.controllers.initialize.create_codecommit_repository')
    def test_establish_codecommit_repository__repository_argument_is_not_none__repository_exists_and_is_pulled(
            self,
            create_codecommit_repository_mock,
            setup_codecommit_remote_repo_mock,
            get_repository_interactive_mock
    ):
        source_control_mock = mock.MagicMock()
        source_location = 'https://codecommit.edu.git'
        get_repository_interactive_mock.return_value = 'my-repository'
        setup_codecommit_remote_repo_mock.side_effect = None

        self.assertEqual(
            'my-repository',
            initialize.establish_codecommit_repository('my-repository', source_control_mock, source_location)
        )

        setup_codecommit_remote_repo_mock.assert_called_once_with('my-repository', source_control_mock)
        get_repository_interactive_mock.assert_not_called()
        create_codecommit_repository_mock.assert_not_called()

    @mock.patch('ebcli.controllers.initialize.get_branch_interactive')
    def test_establish_codecommit_branch__branch_argument_is_none(
            self,
            get_branch_interactive_mock
    ):
        source_control_mock = mock.MagicMock()
        source_location = 'https://codecommit.edu.git'
        get_branch_interactive_mock.return_value = 'my-branch'
        self.assertEqual(
            'my-branch',
            initialize.establish_codecommit_branch('my-repository', None, source_control_mock, source_location)
        )
        source_control_mock.setup_existing_codecommit_branch.assert_not_called()

    @mock.patch('ebcli.controllers.initialize.codecommit.get_branch')
    @mock.patch('ebcli.controllers.initialize.get_branch_interactive')
    def test_establish_codecommit_branch__branch_already_exists(
            self,
            get_branch_interactive_mock,
            get_branch_mock
    ):
        source_control_mock = mock.MagicMock()
        source_location = 'https://codecommit.edu.git'

        self.assertEqual(
            'my-branch',
            initialize.establish_codecommit_branch('my-repository', 'my-branch', source_control_mock, source_location)
        )

        get_branch_mock.assert_called_once_with('my-repository', 'my-branch')
        get_branch_interactive_mock.assert_not_called()
        source_control_mock.setup_existing_codecommit_branch.assert_called_once_with('my-branch')

    @mock.patch('ebcli.controllers.initialize.codecommit.get_branch')
    @mock.patch('ebcli.controllers.initialize.get_branch_interactive')
    @mock.patch('ebcli.controllers.initialize.create_codecommit_branch')
    def test_establish_codecommit_branch__branch_does_not_exist__new_branch_created(
            self,
            create_codecommit_branch_mock,
            get_branch_interactive_mock,
            get_branch_mock
    ):
        source_control_mock = mock.MagicMock()
        source_location = 'https://codecommit.edu.git'
        get_branch_mock.side_effect = initialize.ServiceError

        self.assertEqual(
            'my-branch',
            initialize.establish_codecommit_branch('my-repository', 'my-branch', source_control_mock, source_location)
        )

        get_branch_mock.assert_called_once_with('my-repository', 'my-branch')
        create_codecommit_branch_mock.assert_called_once_with(source_control_mock, 'my-branch')
        get_branch_interactive_mock.assert_not_called()
        source_control_mock.setup_existing_codecommit_branch.assert_called_once_with()

    @mock.patch('ebcli.controllers.initialize.codecommit.get_branch')
    @mock.patch('ebcli.controllers.initialize.get_branch_interactive')
    @mock.patch('ebcli.controllers.initialize.create_codecommit_branch')
    @mock.patch('ebcli.controllers.initialize.io.log_error')
    def test_establish_codecommit_branch__branch_does_not_exist__new_branch_created(
            self,
            log_error_mock,
            create_codecommit_branch_mock,
            get_branch_interactive_mock,
            get_branch_mock
    ):
        source_control_mock = mock.MagicMock()
        get_branch_mock.side_effect = initialize.ServiceError

        with self.assertRaises(initialize.ServiceError):
            initialize.establish_codecommit_branch('my-repository', 'my-branch', source_control_mock, None)

        get_branch_mock.assert_called_once_with('my-repository', 'my-branch')
        log_error_mock.assert_called_once_with('Branch does not exist in CodeCommit')
        create_codecommit_branch_mock.assert_not_called()
        get_branch_interactive_mock.assert_not_called()
        source_control_mock.setup_existing_codecommit_branch.assert_not_called()

    def test_get_keyname__keyname_passed_through_command_line__force_non_interactive(self):
        self.assertEqual(
            'keyname',
            initialize.get_keyname('keyname', 'previously-chosen-keyname', False, True)
        )

    @mock.patch('ebcli.controllers.initialize.commonops.upload_keypair_if_needed')
    def test_get_keyname__keyname_passed_through_command_line__interactive(
            self,
            upload_keypair_if_needed_mock
    ):
        self.assertEqual(
            'keyname',
            initialize.get_keyname('keyname', 'previously-chosen-keyname', True, False)
        )
        upload_keypair_if_needed_mock.assert_called_once_with('keyname')

    def test_get_keyname__keyname_not_passed_through_command_line__using_previously_set_keyname__force_non_interactive(self):
        self.assertEqual(
            'previously-chosen-keyname',
            initialize.get_keyname(None, 'previously-chosen-keyname', False, True)
        )

    @mock.patch('ebcli.controllers.initialize.sshops.prompt_for_ec2_keyname')
    @mock.patch('ebcli.controllers.initialize.commonops.upload_keypair_if_needed')
    def test_get_keyname__keyname_not_passed_through_command_line__using_previously_set_keyname__interactive__prompts_for_new_keyname_anyway(
            self,
            upload_keypair_if_needed_mock,
            prompt_for_ec2_keyname_mock
    ):
        prompt_for_ec2_keyname_mock.return_value = 'keyname'

        self.assertEqual(
            'keyname',
            initialize.get_keyname(None, 'previously-chosen-keyname', True, False)
        )

        prompt_for_ec2_keyname_mock.assert_called_once_with()
        upload_keypair_if_needed_mock.assert_not_called()

    @mock.patch('ebcli.controllers.initialize.commonops.get_default_keyname')
    def test_get_keyname__use_default_keyname__force_non_interactive(
            self,
            get_default_keyname_mock
    ):
        get_default_keyname_mock.return_value = 'keyname'
        self.assertEqual(
            'keyname',
            initialize.get_keyname(None, None, False, True)
        )

    @mock.patch('ebcli.controllers.initialize.commonops.get_default_keyname')
    @mock.patch('ebcli.controllers.initialize.commonops.upload_keypair_if_needed')
    @mock.patch('ebcli.controllers.initialize.sshops.prompt_for_ec2_keyname')
    def test_get_keyname__use_default_keyname__interactive(
            self,
            prompt_for_ec2_keyname_mock,
            upload_keypair_if_needed_mock,
            get_default_keyname_mock
    ):
        get_default_keyname_mock.return_value = 'default-keyname'
        prompt_for_ec2_keyname_mock.return_value = 'keyname'

        self.assertEqual(
            'keyname',
            initialize.get_keyname(None, None, True, False)
        )
        prompt_for_ec2_keyname_mock.assert_called_once_with()
        upload_keypair_if_needed_mock.assert_not_called()

    @mock.patch('ebcli.controllers.initialize.sshops.prompt_for_ec2_keyname')
    def test_get_keyname__prompt_for_ec2_keyname(
            self,
            prompt_for_ec2_keyname_mock
    ):
        prompt_for_ec2_keyname_mock.return_value = 'keyname'
        self.assertEqual(
            'keyname',
            initialize.get_keyname(None, None, True, False)
        )
        prompt_for_ec2_keyname_mock.assert_called_once_with()

    @mock.patch('ebcli.controllers.initialize.get_keyname')
    @mock.patch('ebcli.controllers.initialize.fileoperations.write_config_setting')
    def test_configure_keyname(
            self,
            write_config_setting_mock,
            get_keyname_mock
    ):
        get_keyname_mock.return_value = 'keyname'

        initialize.configure_keyname('PHP 5.5', 'keyname', None, False, False)

        get_keyname_mock.assert_called_once_with('keyname', None, False, False)
        write_config_setting_mock.assert_called_once_with('global', 'default_ec2_keyname', 'keyname')

    @mock.patch('ebcli.controllers.initialize.get_keyname')
    @mock.patch('ebcli.controllers.initialize.fileoperations.write_config_setting')
    def test_configure_keyname__keyname_was_not_found(
            self,
            write_config_setting_mock,
            get_keyname_mock
    ):
        get_keyname_mock.return_value = -1

        initialize.configure_keyname('PHP 5.5', None, None, False, False)

        get_keyname_mock.assert_called_once_with(None, None, False, False)
        write_config_setting_mock.assert_called_once_with('global', 'default_ec2_keyname', None)

    @mock.patch('ebcli.controllers.initialize.get_keyname')
    @mock.patch('ebcli.controllers.initialize.fileoperations.write_config_setting')
    def test_configure_keyname__iis_platform(
            self,
            write_config_setting_mock,
            get_keyname_mock,
    ):
        initialize.configure_keyname('IIS 10', None, None, False, False)

        get_keyname_mock.assert_not_called()
        write_config_setting_mock.assert_not_called()

    @mock.patch('ebcli.controllers.initialize.io.get_boolean_response')
    @mock.patch('ebcli.controllers.initialize.establish_codecommit_repository_and_branch')
    @mock.patch('ebcli.controllers.initialize.SourceControl.get_source_control')
    def test_configure_codecommit__source_location_not_specified__customer_opts_out(
            self,
            get_source_control_mock,
            establish_codecommit_repository_and_branch_mock,
            get_boolean_response_mock,
    ):
        get_boolean_response_mock.return_value = False

        actual_repository, actual_branch = initialize.configure_codecommit(None)

        get_boolean_response_mock.assert_called_once_with(
            text='Do you wish to continue with CodeCommit?',
            default=True)
        self.assertIsNone(actual_repository)
        self.assertIsNone(actual_branch)

    @mock.patch('ebcli.controllers.initialize.io.get_boolean_response')
    @mock.patch('ebcli.controllers.initialize.establish_codecommit_repository_and_branch')
    @mock.patch('ebcli.controllers.initialize.SourceControl.get_source_control')
    def test_configure_codecommit__source_location_not_specified__customer_opts_in(
            self,
            get_source_control_mock,
            establish_codecommit_repository_and_branch_mock,
            get_boolean_response_mock,
    ):
        source_control_mock = mock.MagicMock()
        get_source_control_mock.return_value = source_control_mock
        get_boolean_response_mock.return_value = True
        establish_codecommit_repository_and_branch_mock.return_value = ('expected_repository', 'expected_branch')

        actual_repository, actual_branch = initialize.configure_codecommit(None)

        get_boolean_response_mock.assert_called_once_with(
            text='Do you wish to continue with CodeCommit?',
            default=True)
        source_control_mock.setup_codecommit_cred_config.assert_called_once_with()
        establish_codecommit_repository_and_branch_mock.assert_called_once_with(
            None, None, source_control_mock, None
        )
        self.assertEqual('expected_repository', actual_repository)
        self.assertEqual('expected_branch', actual_branch)

    @mock.patch('ebcli.controllers.initialize.io.get_boolean_response')
    @mock.patch('ebcli.controllers.initialize.establish_codecommit_repository_and_branch')
    @mock.patch('ebcli.controllers.initialize.SourceControl.get_source_control')
    def test_configure_codecommit__source_location_specified(
            self,
            get_source_control_mock,
            establish_codecommit_repository_and_branch_mock,
            get_boolean_response_mock,
    ):
        source_control_mock = mock.MagicMock()
        get_source_control_mock.return_value = source_control_mock
        get_boolean_response_mock.return_value = False
        establish_codecommit_repository_and_branch_mock.return_value = ('expected_repository', 'expected_branch')

        actual_repository, actual_branch = initialize.configure_codecommit('codecommit/repository/branch')

        get_boolean_response_mock.assert_not_called()
        source_control_mock.setup_codecommit_cred_config.assert_called_once_with()
        establish_codecommit_repository_and_branch_mock.assert_called_once_with(
            'repository', 'branch', source_control_mock, 'codecommit'
        )
        self.assertEqual('expected_repository', actual_repository)
        self.assertEqual('expected_branch', actual_branch)

    @mock.patch('ebcli.controllers.initialize.fileoperations.get_application_name')
    @mock.patch('ebcli.controllers.initialize.fileoperations.get_current_directory_name')
    @mock.patch('ebcli.controllers.initialize._get_application_name_interactive')
    def test_get_app_name__app_name_passed_in_as_positional_argument__interactive_mode(
            self,
            _get_application_name_interactive_mock,
            get_current_directory_name_mock,
            get_application_name_mock
    ):
        self.assertEqual(
            'my-application',
            initialize.get_app_name('my-application', True, False)
        )

        get_application_name_mock.assert_not_called()
        get_current_directory_name_mock.assert_not_called()
        _get_application_name_interactive_mock.assert_not_called()

    @mock.patch('ebcli.controllers.initialize.fileoperations.get_application_name')
    @mock.patch('ebcli.controllers.initialize.fileoperations.get_current_directory_name')
    @mock.patch('ebcli.controllers.initialize._get_application_name_interactive')
    def test_get_app_name__app_name_passed_in_as_positional_argument__force_non_interactive_mode(
            self,
            _get_application_name_interactive_mock,
            get_current_directory_name_mock,
            get_application_name_mock
    ):
        self.assertEqual(
            'my-application',
            initialize.get_app_name('my-application', True, False)
        )

        get_application_name_mock.assert_not_called()
        get_current_directory_name_mock.assert_not_called()
        _get_application_name_interactive_mock.assert_not_called()

    @mock.patch('ebcli.controllers.initialize.fileoperations.get_application_name')
    @mock.patch('ebcli.controllers.initialize.fileoperations.get_current_directory_name')
    @mock.patch('ebcli.controllers.initialize._get_application_name_interactive')
    def test_get_app_name__app_name_passed_in_as_positional_argument__neither_platform_nor_interactive_arguments_were_specified(
            self,
            _get_application_name_interactive_mock,
            get_current_directory_name_mock,
            get_application_name_mock
    ):
        self.assertEqual(
            'my-application',
            initialize.get_app_name('my-application', False, False)
        )

        get_application_name_mock.assert_not_called()
        get_current_directory_name_mock.assert_not_called()
        _get_application_name_interactive_mock.assert_not_called()

    @mock.patch('ebcli.controllers.initialize.fileoperations.get_application_name')
    @mock.patch('ebcli.controllers.initialize.fileoperations.get_current_directory_name')
    @mock.patch('ebcli.controllers.initialize._get_application_name_interactive')
    def test_get_app_name__app_name_not_passed__interactive_mode__directory_not_previously_initialized(
            self,
            _get_application_name_interactive_mock,
            get_current_directory_name_mock,
            get_application_name_mock
    ):
        get_application_name_mock.side_effect = initialize.NotInitializedError
        _get_application_name_interactive_mock.return_value = 'my-application'
        self.assertEqual(
            'my-application',
            initialize.get_app_name(None, True, False)
        )

        get_application_name_mock.assert_called_once_with(default=None)
        get_current_directory_name_mock.assert_not_called()
        _get_application_name_interactive_mock.assert_called_once_with()

    @mock.patch('ebcli.controllers.initialize.fileoperations.get_application_name')
    @mock.patch('ebcli.controllers.initialize.fileoperations.get_current_directory_name')
    @mock.patch('ebcli.controllers.initialize._get_application_name_interactive')
    def test_get_app_name__app_name_not_passed__interactive_mode__directory_previously_initialized_but_customer_is_prompted_for_name_anyway(
            self,
            _get_application_name_interactive_mock,
            get_current_directory_name_mock,
            get_application_name_mock
    ):
        get_application_name_mock.return_value = 'my-app'
        _get_application_name_interactive_mock.return_value = 'my-application'
        self.assertEqual(
            'my-application',
            initialize.get_app_name(None, True, False)
        )

        get_application_name_mock.assert_called_once_with(default=None)
        get_current_directory_name_mock.assert_not_called()
        _get_application_name_interactive_mock.assert_called_once_with()

    @mock.patch('ebcli.controllers.initialize.fileoperations.get_application_name')
    @mock.patch('ebcli.controllers.initialize.fileoperations.get_current_directory_name')
    @mock.patch('ebcli.controllers.initialize._get_application_name_interactive')
    def test_get_app_name__app_name_not_passed__force_non_interactive_mode__directory_not_previously_initialized(
            self,
            _get_application_name_interactive_mock,
            get_current_directory_name_mock,
            get_application_name_mock
    ):
        get_application_name_mock.side_effect = initialize.NotInitializedError
        get_current_directory_name_mock.return_value = 'my-application-dir'
        self.assertEqual(
            'my-application-dir',
            initialize.get_app_name(None, False, True)
        )

        get_application_name_mock.assert_called_once_with(default=None)
        get_current_directory_name_mock.assert_called_once_with()
        _get_application_name_interactive_mock.assert_not_called()

    @mock.patch('ebcli.controllers.initialize.fileoperations.get_application_name')
    @mock.patch('ebcli.controllers.initialize.fileoperations.get_current_directory_name')
    @mock.patch('ebcli.controllers.initialize._get_application_name_interactive')
    def test_get_app_name__app_name_not_passed__force_non_interactive_mode__directory_previously_initialized(
            self,
            _get_application_name_interactive_mock,
            get_current_directory_name_mock,
            get_application_name_mock
    ):
        get_application_name_mock.return_value = 'my-application'
        get_current_directory_name_mock.return_value = 'my-application-dir'
        self.assertEqual(
            'my-application-dir',
            initialize.get_app_name(None, False, True)
        )

        get_application_name_mock.assert_called_once_with(default=None)
        get_current_directory_name_mock.assert_called_once_with()
        _get_application_name_interactive_mock.assert_not_called()

    @mock.patch('ebcli.controllers.initialize.fileoperations.get_application_name')
    @mock.patch('ebcli.controllers.initialize.fileoperations.get_current_directory_name')
    @mock.patch('ebcli.controllers.initialize._get_application_name_interactive')
    def test_get_app_name__app_name_not_passed__force_non_interactive_mode__however_interactive_argument_is_specified__customer_prompted_to_pick_application_name(
            self,
            _get_application_name_interactive_mock,
            get_current_directory_name_mock,
            get_application_name_mock
    ):
        get_application_name_mock.return_value = 'my-application'
        get_current_directory_name_mock.return_value = 'my-application-dir'
        _get_application_name_interactive_mock.return_value = 'customer-specified-application-name'
        self.assertEqual(
            'customer-specified-application-name',
            initialize.get_app_name(None, True, True)
        )

        get_application_name_mock.assert_called_once_with(default=None)
        get_current_directory_name_mock.assert_not_called()
        _get_application_name_interactive_mock.assert_called_once_with()


    def test_should_prompt_customer_to_opt_into_codecommit__force_non_interactive(self):
        self.assertFalse(
            initialize.should_prompt_customer_to_opt_into_codecommit(
                True,
                'codecommit/repository/branch'
            )
        )

    def test_should_prompt_customer_to_opt_into_codecommit__no_source(self):
        self.assertFalse(
            initialize.should_prompt_customer_to_opt_into_codecommit(False, None)
        )

    @mock.patch('ebcli.controllers.initialize.codecommit.region_supported')
    def test_should_prompt_customer_to_opt_into_codecommit__unsupported_region(
            self,
            region_supported_mock
    ):
        region_supported_mock.return_value = False

        self.assertFalse(
            initialize.should_prompt_customer_to_opt_into_codecommit(
                False,
                'codecommit/repository/branch'
            )
        )

        region_supported_mock.assert_called_once_with()

    @mock.patch('ebcli.controllers.initialize.codecommit.region_supported')
    def test_should_prompt_customer_to_opt_into_codecommit__unsupported_region(
            self,
            region_supported_mock
    ):
        region_supported_mock.return_value = False

        self.assertFalse(
            initialize.should_prompt_customer_to_opt_into_codecommit(
                False,
                'codecommit/repository/branch'
            )
        )

        region_supported_mock.assert_called_once_with()

    @mock.patch('ebcli.controllers.initialize.codecommit.region_supported')
    @mock.patch('ebcli.controllers.initialize.fileoperations.is_git_directory_present')
    def test_should_prompt_customer_to_opt_into_codecommit__directory_is_not_git_inited(
            self,
            is_git_directory_present_mock,
            region_supported_mock
    ):
        region_supported_mock.return_value = True
        is_git_directory_present_mock.return_value = False

        self.assertFalse(
            initialize.should_prompt_customer_to_opt_into_codecommit(
                False,
                'codecommit/repository/branch'
            )
        )

        region_supported_mock.assert_called_once_with()

    @mock.patch('ebcli.controllers.initialize.codecommit.region_supported')
    @mock.patch('ebcli.controllers.initialize.fileoperations.is_git_directory_present')
    @mock.patch('ebcli.controllers.initialize.fileoperations.program_is_installed')
    def test_should_prompt_customer_to_opt_into_codecommit__git_not_installed(
            self,
            program_is_installed_mock,
            is_git_directory_present_mock,
            region_supported_mock
    ):
        region_supported_mock.return_value = True
        is_git_directory_present_mock.return_value = True
        program_is_installed_mock.return_value = False

        self.assertFalse(
            initialize.should_prompt_customer_to_opt_into_codecommit(
                False,
                'codecommit/repository/branch'
            )
        )

        region_supported_mock.assert_called_once_with()
        program_is_installed_mock.assert_called_once_with('git')

    @mock.patch('ebcli.controllers.initialize.codecommit.region_supported')
    @mock.patch('ebcli.controllers.initialize.fileoperations.is_git_directory_present')
    @mock.patch('ebcli.controllers.initialize.fileoperations.program_is_installed')
    @mock.patch('ebcli.controllers.initialize.io.echo')
    @mock.patch('ebcli.controllers.initialize.directory_is_already_associated_with_a_branch')
    def test_should_prompt_customer_to_opt_into_codecommit__directory_is_already_set_up_to_use_codecommit(
            self,
            directory_is_already_associated_with_a_branch_mock,
            echo_mock,
            program_is_installed_mock,
            is_git_directory_present_mock,
            region_supported_mock
    ):
        region_supported_mock.return_value = True
        is_git_directory_present_mock.return_value = True
        program_is_installed_mock.return_value = True
        directory_is_already_associated_with_a_branch_mock.return_value = True

        self.assertFalse(
            initialize.should_prompt_customer_to_opt_into_codecommit(
                False,
                'codecommit/repository/branch'
            )
        )

        region_supported_mock.assert_called_once_with()
        program_is_installed_mock.assert_called_once_with('git')
        echo_mock.assert_not_called()
        directory_is_already_associated_with_a_branch_mock.assert_called_once_with()

    @mock.patch('ebcli.controllers.initialize.codecommit.region_supported')
    @mock.patch('ebcli.controllers.initialize.fileoperations.is_git_directory_present')
    @mock.patch('ebcli.controllers.initialize.fileoperations.program_is_installed')
    @mock.patch('ebcli.controllers.initialize.io.echo')
    @mock.patch('ebcli.controllers.initialize.directory_is_already_associated_with_a_branch')
    def test_should_prompt_customer_to_opt_into_codecommit__returns_true(
            self,
            directory_is_already_associated_with_a_branch_mock,
            echo_mock,
            program_is_installed_mock,
            is_git_directory_present_mock,
            region_supported_mock
    ):
        region_supported_mock.return_value = True
        is_git_directory_present_mock.return_value = True
        program_is_installed_mock.return_value = True
        directory_is_already_associated_with_a_branch_mock.return_value = False

        self.assertTrue(
            initialize.should_prompt_customer_to_opt_into_codecommit(
                False,
                'codecommit/repository/branch'
            )
        )

        region_supported_mock.assert_called_once_with()
        program_is_installed_mock.assert_called_once_with('git')
        echo_mock.assert_not_called()
        directory_is_already_associated_with_a_branch_mock.assert_called_once_with()

    @mock.patch('ebcli.controllers.initialize.SourceControl.get_source_control')
    @mock.patch('ebcli.controllers.initialize.fileoperations.get_current_directory_name')
    @mock.patch('ebcli.controllers.initialize.codecommit.list_repositories')
    @mock.patch('ebcli.controllers.initialize.io.echo')
    @mock.patch('ebcli.controllers.initialize.utils.prompt_for_item_in_list')
    def test_get_repository_interactive__one_or_more_repositories_retrieved_from_codecommit__choose_existing_repository(
            self,
            prompt_for_item_in_list_mock,
            echo_mock,
            list_repositories_mock,
            get_current_directory_name_mock,
            get_source_control_mock
    ):
        get_source_control_mock.current_repository.return_value = 'current-repository'
        list_repositories_mock.return_value = mock_responses.LIST_REPOSITORIES_RESPONSE
        prompt_for_item_in_list_mock.return_value = 'my-other-repository'

        self.assertEqual('my-other-repository', initialize.get_repository_interactive())

        get_current_directory_name_mock.assert_not_called()
        echo_mock.assert_has_calls(
            [
                mock.call(),
                mock.call('Select a repository')
            ]
        )

    @mock.patch('ebcli.controllers.initialize.SourceControl.get_source_control')
    @mock.patch('ebcli.controllers.initialize.fileoperations.get_current_directory_name')
    @mock.patch('ebcli.controllers.initialize.codecommit.list_repositories')
    @mock.patch('ebcli.controllers.initialize.io.echo')
    @mock.patch('ebcli.controllers.initialize.utils.prompt_for_item_in_list')
    @mock.patch('ebcli.controllers.initialize.io.prompt_for_unique_name')
    @mock.patch('ebcli.controllers.initialize.create_codecommit_repository')
    def test_get_repository_interactive__one_or_more_repositories_retrieved_from_codecommit__customer_chooses_to_create_new_repository(
            self,
            create_codecommit_repository_mock,
            prompt_for_unique_name_mock,
            prompt_for_item_in_list_mock,
            echo_mock,
            list_repositories_mock,
            get_current_directory_name_mock,
            get_source_control_mock
    ):
        get_source_control_mock.current_repository.return_value = 'current-repository'
        list_repositories_mock.return_value = mock_responses.LIST_REPOSITORIES_RESPONSE
        prompt_for_item_in_list_mock.return_value = '[ Create new Repository ]'
        prompt_for_unique_name_mock.return_value = 'new-repository-name'

        self.assertEqual('new-repository-name', initialize.get_repository_interactive())

        get_current_directory_name_mock.assert_not_called()
        echo_mock.assert_has_calls(
            [
                mock.call(),
                mock.call('Select a repository'),
                mock.call(),
                mock.call('Enter Repository Name')
            ]
        )
        create_codecommit_repository_mock.assert_called_once_with('new-repository-name')

    @mock.patch('ebcli.controllers.initialize.SourceControl.get_source_control')
    @mock.patch('ebcli.controllers.initialize.fileoperations.get_current_directory_name')
    @mock.patch('ebcli.controllers.initialize.codecommit.list_repositories')
    @mock.patch('ebcli.controllers.initialize.io.echo')
    @mock.patch('ebcli.controllers.initialize.io.prompt_for_unique_name')
    @mock.patch('ebcli.controllers.initialize.create_codecommit_repository')
    def test_get_repository_interactive__no_repositories_retrieved_from_codecommit__customer_chooses_to_create_new_repository(
            self,
            create_codecommit_repository_mock,
            prompt_for_unique_name_mock,
            echo_mock,
            list_repositories_mock,
            get_current_directory_name_mock,
            get_source_control_mock
    ):
        get_source_control_mock.current_repository.return_value = 'current-repository'
        list_repositories_mock.return_value = {
            'repositories': []
        }
        prompt_for_unique_name_mock.return_value = 'new-repository-name'

        self.assertEqual('new-repository-name', initialize.get_repository_interactive())

        get_current_directory_name_mock.assert_not_called()
        echo_mock.assert_has_calls(
            [
                mock.call(),
                mock.call('Enter Repository Name')
            ]
        )
        create_codecommit_repository_mock.assert_called_once_with('new-repository-name')


class TestInitMultipleModulesE2E(unittest.TestCase):
    platform = PlatformVersion(
        'arn:aws:elasticbeanstalk:us-west-2::platform/PHP 7.1 running on 64bit Amazon Linux/2.6.5'
    )

    def setUp(self):
        self.root_dir = os.getcwd()
        if not os.path.exists('testDir'):
            os.mkdir('testDir')

        os.chdir('testDir')

    def tearDown(self):
        os.chdir(self.root_dir)
        shutil.rmtree('testDir')

    def test_multiple_modules__none_of_the_specified_modules_actually_exists(self):
        app = EB(
            argv=[
                'init',
                '--modules', 'module-1', 'module-2',
            ]
        )
        app.setup()
        app.run()

    @mock.patch('ebcli.controllers.initialize.aws.set_region')
    @mock.patch('ebcli.controllers.initialize._determine_platform')
    @mock.patch('ebcli.controllers.initialize.get_app_name')
    @mock.patch('ebcli.controllers.initialize.configure_keyname')
    @mock.patch('ebcli.controllers.initialize.commonops.set_up_credentials')
    @mock.patch('ebcli.controllers.initialize.commonops.create_app')
    @mock.patch('ebcli.controllers.initialize.commonops.pull_down_app_info')
    @mock.patch('ebcli.controllers.initialize.commonops.get_region_from_inputs')
    @mock.patch('ebcli.controllers.initialize.initializeops.setup')
    @mock.patch('ebcli.controllers.initialize.io.echo')
    def test_multiple_modules__interactive_mode__solution_stack_is_passed_through_command_line(
            self,
            echo_mock,
            setup_mock,
            get_region_from_inputs_mock,
            pull_down_app_info_mock,
            create_app_mock,
            set_up_credentials_mock,
            configure_keyname_mock,
            get_app_name_mock,
            _determine_platform_mock,
            set_region_mock
    ):
        os.mkdir('module-1')
        os.mkdir('module-2')
        with open(os.path.join('module-1', 'env.yaml'), 'w') as file:
            file.write("""AWSConfigurationTemplateVersion: 1.1.0.0
SolutionStack: 64bit Amazon Linux 2015.09 v2.0.6 running Multi-container Docker 1.7.1 (Generic)
            """)

        get_app_name_mock.return_value = 'my-application'
        get_region_from_inputs_mock.return_value = 'us-east-1'
        _determine_platform_mock.return_value = '64bit Amazon Linux 2014.03 v1.0.6 running PHP 7.1'
        create_app_mock.return_value = [
            '64bit Amazon Linux 2015.09 v2.0.6 running Multi-container Docker 1.7.1 (Generic)',
            'my-ec2-key-name'
        ]
        pull_down_app_info_mock.return_value = [
            '64bit Amazon Linux 2014.03 v1.0.6 running PHP 7.1',
            'my-ec2-key-name'
        ]

        app = EB(
            argv=[
                'init',
                '--modules', 'module-1', 'module-2',
                '--platform', '64bit Amazon Linux 2014.03 v1.0.6 running PHP 7.1'
            ]
        )
        app.setup()
        app.run()

        _determine_platform_mock.assert_has_calls(
            [
                mock.call(
                    customer_provided_platform='64bit Amazon Linux 2014.03 v1.0.6 running PHP 7.1',
                    existing_app_platform='64bit Amazon Linux 2015.09 v2.0.6 running Multi-container Docker 1.7.1 (Generic)',
                    force_interactive=False,
                ),
                mock.call(
                    customer_provided_platform='64bit Amazon Linux 2014.03 v1.0.6 running PHP 7.1',
                    existing_app_platform='64bit Amazon Linux 2014.03 v1.0.6 running PHP 7.1',
                    force_interactive=False,
                ),
            ]
        )
        setup_mock.assert_has_calls(
            [
                mock.call('my-application', 'us-east-1', '64bit Amazon Linux 2014.03 v1.0.6 running PHP 7.1'),
                mock.call('my-application', 'us-east-1', '64bit Amazon Linux 2014.03 v1.0.6 running PHP 7.1')
            ]
        )
        create_app_mock.assert_called_once_with('my-application', default_env='/ni')
        pull_down_app_info_mock.assert_called_once_with('my-application', default_env='/ni')
        self.assertEqual(
            2,
            set_region_mock.call_count
        )
        self.assertEqual(2, configure_keyname_mock.call_count)<|MERGE_RESOLUTION|>--- conflicted
+++ resolved
@@ -1436,11 +1436,7 @@
                 'description': 'Java 8 Running on Amazon Linux 32bit '
             }
         ]
-<<<<<<< HEAD
-        prompt_for_index_in_list_mock.return_value = 1
-=======
         prompt_for_index_in_list_mock.return_value =  1
->>>>>>> b8eb8ecf
 
         self.assertIsNone(initialize.handle_buildspec_image('Java 8', False))
 
