--- conflicted
+++ resolved
@@ -1,18 +1,3 @@
-<<<<<<< HEAD
-botocore>1.23.41,<1.32.0
-cement==2.8.2
-colorama>=0.2.5,<0.4.4 # use the same range that 'docker-compose' uses
-pathspec==0.10.1
-python-dateutil>=2.1,<3.0.0 # use the same range that 'botocore' uses
-requests>=2.31
-setuptools >= 20.0
-semantic_version == 2.8.5
-six>=1.11.0,<1.17.0
-termcolor == 1.1.0
-wcwidth>=0.1.7,<0.2.0
-PyYAML>=5.3.1,<6.1 # use the same range that 'aws-cli' uses. This is also compatible with 'docker-compose'
-urllib3>=1.26.5,<2 #1.26.5 fix CVE-2021-33503
-=======
 botocore>=1.35.0,<1.36.0
 cement==2.10.14
 colorama>=0.4.6,<0.5
@@ -24,5 +9,4 @@
 termcolor>=2.4.0,<3
 wcwidth>=0.2.13,<0.3
 PyYAML>=5.3.1,<6.1 # use the same range that 'aws-cli' uses
-urllib3>=1.26.5,<2
->>>>>>> b8eb8ecf
+urllib3>=1.26.5,<2