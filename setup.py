#!/usr/bin/env python
# Copyright 2014 Amazon.com, Inc. or its affiliates. All Rights Reserved.
#
# Licensed under the Apache License, Version 2.0 (the "License"). You
# may not use this file except in compliance with the License. A copy of
# the License is located at
#
# http://aws.amazon.com/apache2.0/
#
# or in the "license" file accompanying this file. This file is
# distributed on an "AS IS" BASIS, WITHOUT WARRANTIES OR CONDITIONS OF
# ANY KIND, either express or implied. See the License for the specific
# language governing permissions and limitations under the License.
import sys
import re
from setuptools import setup, find_packages

import ebcli


def parse_requirements(filename):
    """
    Parse a requirements file, returning a list of requirements.
    This replaces the deprecated pkg_resources.parse_requirements function.
    """
    requirements = []
    with open(filename) as f:
        for line in f:
            line = line.strip()
            # Skip empty lines, comments, and editable installs
            if not line or line.startswith('#'):
                continue
            # Handle requirement specs with markers
            if ';' in line:
                req, marker = line.split(';', 1)
                requirements.append(f"{req.strip()};{marker.strip()}")
            else:
                requirements.append(line)
    return requirements


# Parse requirements.txt
requires = parse_requirements("requirements.txt")

testing_requires = [
    'mock>=2.0.0',
    'pytest>=8.3.5',
    'pytest_socket>=0.5.1',
]

extras_require = {
    # use the same ranges as 'docker-py':
    # https://github.com/docker/docker-py/blob/e0495a91e49d19dc357513536c2882b7eaf28a05/setup.py#L29-L30
    ':sys_platform == "win32" and python_version < "3.6"': 'pypiwin32==219',
    ':sys_platform == "win32" and python_version >= "3.6"': 'pypiwin32==223',

}
if not sys.platform.startswith('win'):
<<<<<<< HEAD
    requires.append('blessed>=1.9.5')
=======
    requires.append('blessed>=1.20.0')
>>>>>>> b8eb8ecf


setup_options = dict(
    name='awsebcli',
    version=ebcli.__version__,
    description='Command Line Interface for AWS EB.',
    long_description=open('README.rst').read() + open('CHANGES.rst').read(),
<<<<<<< HEAD
    scripts=['bin/eb'],
=======
>>>>>>> b8eb8ecf
    data_files=[('', ['requirements.txt'])],
    author='AWS Elastic Beanstalk',
    author_email='aws-eb-cli@amazon.com',
    url='http://aws.amazon.com/elasticbeanstalk/',
    packages=find_packages('.', exclude=['tests*', 'docs*', 'sampleApps*', 'scripts*']),
    package_dir={'ebcli': 'ebcli'},
    package_data={
        'ebcli.lib': ['botocoredata/*/*/*.json'],
        'ebcli.containers': ['containerfiles/*'],
        'ebcli.labs': ['cloudwatchfiles/*.config']},
    install_requires=requires,
    extras_require=extras_require,
    license="Apache License 2.0",
    classifiers=(
        'Development Status :: 5 - Production/Stable',
        'Intended Audience :: Developers',
        'Intended Audience :: System Administrators',
        'Natural Language :: English',
        'License :: OSI Approved :: Apache Software License',
        'Programming Language :: Python',
        'Programming Language :: Python :: 3.7',
        'Programming Language :: Python :: 3.8',
        'Programming Language :: Python :: 3.9',
        'Programming Language :: Python :: 3.10',
        'Programming Language :: Python :: 3.11',
        'Programming Language :: Python :: 3.12',
    ),
    entry_points={
        'console_scripts': [
            'eb=ebcli.core.ebcore:main',
            'ebp=ebcli.core.ebpcore:main'
        ]
    },
)

setup(**setup_options)<|MERGE_RESOLUTION|>--- conflicted
+++ resolved
@@ -56,11 +56,7 @@
 
 }
 if not sys.platform.startswith('win'):
-<<<<<<< HEAD
-    requires.append('blessed>=1.9.5')
-=======
     requires.append('blessed>=1.20.0')
->>>>>>> b8eb8ecf
 
 
 setup_options = dict(
@@ -68,10 +64,6 @@
     version=ebcli.__version__,
     description='Command Line Interface for AWS EB.',
     long_description=open('README.rst').read() + open('CHANGES.rst').read(),
-<<<<<<< HEAD
-    scripts=['bin/eb'],
-=======
->>>>>>> b8eb8ecf
     data_files=[('', ['requirements.txt'])],
     author='AWS Elastic Beanstalk',
     author_email='aws-eb-cli@amazon.com',
